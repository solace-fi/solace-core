import { waffle, ethers } from "hardhat";
import { MockProvider } from "ethereum-waffle";
import { BigNumber as BN, utils, Contract, Wallet, constants } from "ethers";
import chai from "chai";
import { config as dotenv_config } from "dotenv";
import { import_artifacts, ArtifactImports } from "../utilities/artifact_importer";
import { getSolaceReferralCode } from "../utilities/getSolaceReferralCode"
import { Registry, RiskManager, SolaceCoverProduct, CoverageDataProvider, Solace, MockPriceOracle, MockSlp, MockErc20Permit } from "../../typechain";
import { Console } from "console";
import { expectClose } from "./../utilities/math";

const { expect } = chai;
const { deployContract, solidity} = waffle;
const provider: MockProvider = waffle.provider;

dotenv_config();
chai.use(solidity)

const DOMAIN_NAME = "Solace.fi-SolaceCoverProduct";
const VERSION = "1";

describe("SolaceCoverProduct", function() {
    let artifacts: ArtifactImports;
    let registry: Registry;
    let riskManager: RiskManager;
    let solace: Solace;
    let solaceCoverProduct: SolaceCoverProduct;
    let dai: MockErc20Permit;
    let usdc: MockErc20Permit;
    let priceOracle: MockPriceOracle;
    let solaceUsdcPool: MockSlp;
    let coverageDataProvider: CoverageDataProvider;

    const [deployer, governor, newGovernor, policyholder1, policyholder2, policyholder3, policyholder4, policyholder5, underwritingPool, premiumPool, premiumCollector, coverPromotionAdmin, usdcPolicyholder] = provider.getWallets();
    const ZERO_ADDRESS = "0x0000000000000000000000000000000000000000";
    const ONE_ETH = BN.from("1000000000000000000"); // 1 eth
    const INITIAL_DEPOSIT = ONE_ETH.mul(1000); // 1000 DAI
    const INITIAL_COVER_LIMIT = ONE_ETH.mul(10000); // 10000 DAI
    const ONE_MILLION_DAI = ONE_ETH.mul(1000000)
    const NEW_COVER_LIMIT = INITIAL_COVER_LIMIT.mul(2); // 20000 DAI
    const ONE_TENTH_ETH = BN.from("100000000000000000"); // 0.1 eth
    const TWO_ETH = BN.from("2000000000000000000"); // 1 eth
    const ONE_THOUSAND_USDC = BN.from("1000000000")
    const TEN_THOUSAND_USDC = BN.from("10000000000")
    const ZERO_AMOUNT = BN.from("0");
    const ANNUAL_MAX_PREMIUM = INITIAL_COVER_LIMIT.div(10); // 0.1 eth, for testing we assume max annual rate of 10% of cover limit
    const WEEKLY_MAX_PREMIUM = ANNUAL_MAX_PREMIUM.mul(604800).div(31536000);
    const TOKEN0 = "0x501ace9c35e60f03a2af4d484f49f9b1efde9f40"; // SOLACE.sol
    const TOKEN1 = "0xa0b86991c6218b36c1d19d4a2e9eb0ce3606eb48"; // USDC.sol
    const RESERVE0 = BN.from("13250148273341498385651903");
    const RESERVE1 = BN.from("1277929641956");
    const STRATEGY_STATUS = {
        INACTIVE: 0,
        ACTIVE: 1
    };
    const INVALID_POLICY_ID = BN.from("10000000");
    const POLICY_ID_1 = BN.from("1");
    const POLICY_ID_2 = BN.from("2");
    const POLICY_ID_3 = BN.from("3");
    const POLICY_ID_4 = BN.from("4");
    const POLICY_ID_5 = BN.from("5");
    const ONE_WEEK = BN.from("604800");
    const maxRateNum = BN.from("1");
    const maxRateDenom = BN.from("315360000"); // We are testing with maxRateNum and maxRateDenom that gives us an annual max rate of 10% coverLimit
    const REFERRAL_REWARD = ONE_ETH.mul(50) // 50 DAI

    const DAI_ADDRESS = "0x6B175474E89094C44Da98b954EedeAC495271d0F"
    const USDC_ADDRESS = "0xA0b86991c6218b36c1d19D4a2e9Eb0cE3606eB48"
    const WETH_ADDRESS = "0xC02aaA39b223FE8D0A0e5C4F27eAD9083C756Cc2"

    before( async () => {
        artifacts = await import_artifacts();
        await deployer.sendTransaction({to: deployer.address});

        registry = (await deployContract(deployer, artifacts.Registry, [governor.address])) as Registry;

        solace = (await deployContract(deployer, artifacts.SOLACE, [governor.address])) as Solace;
        await registry.connect(governor).set(["solace"], [solace.address])

        riskManager = (await deployContract(deployer, artifacts.RiskManager, [governor.address, registry.address])) as RiskManager;
        await registry.connect(governor).set(["riskManager"], [riskManager.address])

        priceOracle = (await deployContract(deployer, artifacts.MockPriceOracle)) as MockPriceOracle;
        solaceUsdcPool = (await deployContract(deployer, artifacts.MockSLP, ["SushiSwap LP Token", "SLP", ONE_ETH.mul(1000000), TOKEN0, TOKEN1, RESERVE0, RESERVE1])) as MockSlp;
        
        coverageDataProvider = (await deployContract(deployer, artifacts.CoverageDataProvider, [governor.address])) as CoverageDataProvider;
        await registry.connect(governor).set(["coverageDataProvider"], [coverageDataProvider.address])
    });

    describe("deployment", () => {
        let mockRegistry: Registry;
        
        before(async () => {
            mockRegistry = (await deployContract(deployer, artifacts.Registry, [governor.address])) as Registry;
        });

        it("reverts for zero address registry", async () => {
            await expect(deployContract(deployer, artifacts.SolaceCoverProduct, [governor.address, ZERO_ADDRESS, DOMAIN_NAME, VERSION])).to.be.revertedWith("zero address registry");
        });

        it("reverts for zero address riskmanager", async () => {
            await expect(deployContract(deployer, artifacts.SolaceCoverProduct, [governor.address, mockRegistry.address, DOMAIN_NAME, VERSION])).to.be.revertedWith("key not in mapping");
        });

        it("reverts for zero address governance", async () => {
            await expect(deployContract(deployer, artifacts.SolaceCoverProduct, [ZERO_ADDRESS, registry.address , DOMAIN_NAME, VERSION])).to.be.revertedWith("zero address governance");
        });

        it("reverts for zero address dai", async () => {
            await expect(deployContract(deployer, artifacts.SolaceCoverProduct, [governor.address, registry.address , DOMAIN_NAME, VERSION])).to.be.revertedWith("key not in mapping");
            await registry.connect(governor).set(["dai"], [DAI_ADDRESS])
        });

        it("can deploy", async () => {
            solaceCoverProduct = await deployContract(deployer, artifacts.SolaceCoverProduct, [governor.address, registry.address , DOMAIN_NAME, VERSION]) as SolaceCoverProduct;
            expect(solaceCoverProduct.address).to.not.undefined;
        });

        it("default values for maxRateNum, maxRateDenom, chargeCycle, cooldownPeriod, referralReward and isReferralOn should be set by constructor", async () => {
            expect(await solaceCoverProduct.maxRateNum()).eq(maxRateNum)
            expect(await solaceCoverProduct.maxRateDenom()).eq(maxRateDenom)
            expect(await solaceCoverProduct.chargeCycle()).eq(ONE_WEEK)
            expect(await solaceCoverProduct.cooldownPeriod()).eq(ONE_WEEK)
            expect(await solaceCoverProduct.referralReward()).eq(ONE_ETH.mul(50))
            expect(await solaceCoverProduct.isReferralOn()).eq(true);
        })

        it("completes DAI setup", async() => {
            const Dai = await ethers.getContractFactory("MockERC20Permit");
            dai = await Dai.attach(DAI_ADDRESS) as MockErc20Permit
            
            // Give 10,000 DAI to all active test wallets
            await manipulateDAIbalance(policyholder1, ONE_ETH.mul(10000))
            await manipulateDAIbalance(governor, ONE_ETH.mul(10000))
            expect(await dai.balanceOf(policyholder1.address)).eq(ONE_ETH.mul(10000))
            expect(await dai.balanceOf(governor.address)).eq(ONE_ETH.mul(10000))

            // Grant infinite ERC20 allowance from active test wallets to Soteria
            await dai.connect(policyholder1).approve(solaceCoverProduct.address, constants.MaxUint256)
            await dai.connect(governor).approve(solaceCoverProduct.address, constants.MaxUint256)
        })
    });

    describe("governance", () => {
        it("starts with the correct governor", async () => {
            expect(await solaceCoverProduct.governance()).to.equal(governor.address);
        });

        it("rejects setting new governance by non governor", async  () => {
            await expect(solaceCoverProduct.connect(policyholder1).setPendingGovernance(policyholder1.address)).to.be.revertedWith("!governance");
        });

        it("can set new governance", async () => {
            let tx = await solaceCoverProduct.connect(governor).setPendingGovernance(newGovernor.address);
            expect(tx).to.emit(solaceCoverProduct, "GovernancePending").withArgs(newGovernor.address);
            expect(await solaceCoverProduct.governance()).to.equal(governor.address);
            expect(await solaceCoverProduct.pendingGovernance()).to.equal(newGovernor.address);
        });

        it("rejects governance transfer by non governor", async () => {
            await expect(solaceCoverProduct.connect(policyholder1).acceptGovernance()).to.be.revertedWith("!pending governance");
        });

        it("can transfer governance", async () => {
            let tx = await solaceCoverProduct.connect(newGovernor).acceptGovernance();
            await expect(tx)
                .to.emit(solaceCoverProduct, "GovernanceTransferred")
                .withArgs(governor.address, newGovernor.address);
            expect(await solaceCoverProduct.governance()).to.equal(newGovernor.address);
            await solaceCoverProduct.connect(newGovernor).setPendingGovernance(governor.address);
            await solaceCoverProduct.connect(governor).acceptGovernance();
        });
    });

    describe("pause", () => {
        it("starts unpaused", async () => {
          expect(await solaceCoverProduct.paused()).to.equal(false);
        });
    
        it("cannot be paused by non governance", async () => {
          await expect(solaceCoverProduct.connect(policyholder1).setPaused(true)).to.be.revertedWith("!governance");
          expect(await solaceCoverProduct.paused()).to.equal(false);
        });
    
        it("can be paused", async () => {
          let tx = await solaceCoverProduct.connect(governor).setPaused(true);
          expect(tx).to.emit(solaceCoverProduct, "PauseSet").withArgs(true);
          expect(await solaceCoverProduct.paused()).to.equal(true);
        });
    
        it("cannot be unpaused by non governance", async () => {
          await expect(solaceCoverProduct.connect(policyholder1).setPaused(false)).to.be.revertedWith("!governance");
          expect(await solaceCoverProduct.paused()).to.equal(true);
        });
    
        it("can be unpaused", async () => {
          let tx = await solaceCoverProduct.connect(governor).setPaused(false);
          expect(tx).to.emit(solaceCoverProduct, "PauseSet").withArgs(false);
          expect(await solaceCoverProduct.paused()).to.equal(false);
        });
    });

    describe("registry", () => {
        let registry2: Registry;
        let riskManager2: RiskManager;

        before(async () => {
            registry2 =  (await deployContract(deployer, artifacts.Registry, [governor.address])) as Registry;
            riskManager2 = (await deployContract(deployer, artifacts.RiskManager, [governor.address, registry.address])) as RiskManager;
        });

        after(async () => {
            await solaceCoverProduct.connect(governor).setRegistry(registry.address);
            expect(await solaceCoverProduct.connect(policyholder1).registry()).to.equal(registry.address);
        });

        it("starts with correct registry", async () => {
            expect(await solaceCoverProduct.connect(policyholder1).registry()).to.equal(registry.address);
        });

        it("starts with correct riskmanager", async () => {
            expect(await solaceCoverProduct.connect(policyholder1).riskManager()).to.equal(riskManager.address);
        });

        it("cannot be set by non governance", async () => {
            await expect(solaceCoverProduct.connect(policyholder1).setRegistry(registry2.address)).to.revertedWith("!governance");
        });

        it("reverts for zero address registry", async () => {
            await expect(solaceCoverProduct.connect(governor).setRegistry(ZERO_ADDRESS)).to.revertedWith("zero address registry");
        });

        it("reverts for zero address riskmanager", async () => {
            await expect(solaceCoverProduct.connect(governor).setRegistry(registry2.address)).to.revertedWith("key not in mapping");
        });

        it("reverts for zero address dai", async () => {
            await registry2.connect(governor).set(["riskManager"], [riskManager2.address]);
            await expect(solaceCoverProduct.connect(governor).setRegistry(registry2.address)).to.revertedWith("key not in mapping");
        });

        it("governance can set registry", async () => {
            await registry2.connect(governor).set(["dai"], [DAI_ADDRESS]);
            let tx = await solaceCoverProduct.connect(governor).setRegistry(registry2.address);
            expect(tx).emit(solaceCoverProduct, "RegistrySet").withArgs(registry2.address);
            expect(await solaceCoverProduct.connect(policyholder1).riskManager()).to.equal(riskManager2.address);
            expect(await solaceCoverProduct.connect(policyholder1).registry()).to.equal(registry2.address);
        });
    });

    describe("setMaxRateNum & setMaxRateDenom", () => {
        it("cannot be set by non governance", async () => {
            await expect(solaceCoverProduct.connect(policyholder1).setMaxRateNum(1)).to.revertedWith("!governance");
            await expect(solaceCoverProduct.connect(policyholder1).setMaxRateDenom(1)).to.revertedWith("!governance");
        });
        it("can be set", async () => {
            let tx1 = await solaceCoverProduct.connect(governor).setMaxRateNum(maxRateNum)
            let tx2 = await solaceCoverProduct.connect(governor).setMaxRateDenom(maxRateDenom)
            expect(tx1).emit(solaceCoverProduct, "MaxRateNumSet").withArgs(maxRateNum);
            expect(tx2).emit(solaceCoverProduct, "MaxRateDenomSet").withArgs(maxRateDenom);
        })
        it("getter functions working", async () => {
            expect(await solaceCoverProduct.maxRateNum()).eq(maxRateNum)
            expect(await solaceCoverProduct.maxRateDenom()).eq(maxRateDenom)
        })
    })

    describe("setChargeCycle", () => {
        it("cannot be set by non governance", async () => {
            await expect(solaceCoverProduct.connect(policyholder1).setChargeCycle(1)).to.revertedWith("!governance");
        });
        it("can be set", async () => {
            let tx = await solaceCoverProduct.connect(governor).setChargeCycle(ONE_WEEK)
            expect(tx).emit(solaceCoverProduct, "ChargeCycleSet").withArgs(ONE_WEEK);
        })
        it("getter functions working", async () => {
            expect(await solaceCoverProduct.chargeCycle()).eq(ONE_WEEK)
        })
    })

    describe("setCoverPromotionAdmin", () => {
        it("cannot be set by non governance", async () => {
            await expect(registry.connect(policyholder1).set(["coverPromotionAdmin"], [coverPromotionAdmin.address])).to.be.revertedWith("!governance");
        });
        it("reverts on zero address", async () => {
            await expect(registry.connect(governor).set(["coverPromotionAdmin"], [ZERO_ADDRESS])).to.be.revertedWith("cannot set zero address");
        })
        it("can be set", async () => {
            let tx = await registry.connect(governor).set(["coverPromotionAdmin"], [coverPromotionAdmin.address])
            expect(tx).emit(registry, "RecordSet").withArgs("coverPromotionAdmin", coverPromotionAdmin.address);
        })
        it("getter functions working", async () => {
            expect(await registry.get("coverPromotionAdmin")).eq(coverPromotionAdmin.address)
        })
    })

    describe("setRewardPoints", () => {
        it("cannot be set by non cover promotion admin", async () => {
            await expect(solaceCoverProduct.connect(governor).setRewardPoints(policyholder1.address, 1)).to.revertedWith("not cover promotion admin");
        });
        it("can be set", async () => {
            let tx = await solaceCoverProduct.connect(coverPromotionAdmin).setRewardPoints(policyholder1.address, 1)
            expect(tx).emit(solaceCoverProduct, "RewardPointsSet").withArgs(policyholder1.address, BN.from("1"));
        })
        it("getter functions working", async () => {
            expect(await solaceCoverProduct.rewardPointsOf(policyholder1.address)).eq(BN.from("1"))
        })
        after(async () => {
            await solaceCoverProduct.connect(coverPromotionAdmin).setRewardPoints(policyholder1.address, 0)
        })
    })

    describe("setCooldownPeriod", () => {
        it("cannot be set by non governance", async () => {
            await expect(solaceCoverProduct.connect(policyholder1).setCooldownPeriod(1)).to.revertedWith("!governance");
        });
        it("can be set", async () => {
            let tx = await solaceCoverProduct.connect(governor).setCooldownPeriod(ONE_WEEK)
            expect(tx).emit(solaceCoverProduct, "CooldownPeriodSet").withArgs(ONE_WEEK);
        })
        it("getter functions working", async () => {
            expect(await solaceCoverProduct.cooldownPeriod()).eq(ONE_WEEK)
        })
    })

    describe("setPremiumPool", () => {
        it("cannot be set by non governance", async () => {
            await expect(registry.connect(policyholder1).set(["premiumPool"], [premiumPool.address])).to.be.revertedWith("!governance");
        });
        it("reverts on zero address", async () => {
            await expect(registry.connect(governor).set(["premiumPool"], [ZERO_ADDRESS])).to.be.revertedWith("cannot set zero address");
        })
        it("can be set", async () => {
            let tx = await registry.connect(governor).set(["premiumPool"], [premiumPool.address])
            expect(tx).emit(registry, "RecordSet").withArgs("premiumPool", premiumPool.address);
        })
        it("getter functions working", async () => {
            expect(await registry.get("premiumPool")).eq(premiumPool.address)
        })
    })

    describe("setPremiumCollector", () => {
        it("cannot be set by non governance", async () => {
            await expect(registry.connect(policyholder1).set(["premiumCollector"], [premiumCollector.address])).to.be.revertedWith("!governance");
        });
        it("reverts on zero address", async () => {
            await expect(registry.connect(governor).set(["premiumCollector"], [ZERO_ADDRESS])).to.be.revertedWith("cannot set zero address");
        })
        it("can be set", async () => {
            let tx = await registry.connect(governor).set(["premiumCollector"], [premiumCollector.address])
            expect(tx).emit(registry, "RecordSet").withArgs("premiumCollector", premiumCollector.address);
        })
        it("getter functions working", async () => {
            expect(await registry.get("premiumCollector")).eq(premiumCollector.address)
        })
    })

    describe("setReferralReward", () => {
        it("cannot be set by non governance", async () => {
            await expect(solaceCoverProduct.connect(policyholder1).setReferralReward(REFERRAL_REWARD)).to.revertedWith("!governance");
        });
        it("can be set", async () => {
            let tx = await solaceCoverProduct.connect(governor).setReferralReward(REFERRAL_REWARD)
            expect(tx).emit(solaceCoverProduct, "ReferralRewardSet").withArgs(REFERRAL_REWARD);
        })
        it("getter functions working", async () => {
            expect(await solaceCoverProduct.referralReward()).eq(REFERRAL_REWARD)
        })
    })

    describe("setIsReferralOn", () => {
        it("should default as true", async () => {
            expect(await solaceCoverProduct.isReferralOn()).eq(true)
        });
        it("cannot be set by non governance", async () => {
            await expect(solaceCoverProduct.connect(policyholder1).setIsReferralOn(false)).to.revertedWith("!governance");
        });
        it("can be set", async () => {
            let tx = await solaceCoverProduct.connect(governor).setIsReferralOn(false)
            expect(tx).emit(solaceCoverProduct, "IsReferralOnSet").withArgs(false);
        })
        it("getter functions working", async () => {
            expect(await solaceCoverProduct.isReferralOn()).eq(false)
        })
        after(async () => {
            await solaceCoverProduct.connect(governor).setIsReferralOn(true)
            expect(await solaceCoverProduct.isReferralOn()).eq(true)
        })
    })

    describe("activatePolicy", () => {
        let rmActiveCoverLimit:BN;
        let rmSoteriaactiveCoverLimit: BN;
        let mcr: BN;
        let mcrps: BN;

        before(async () => {
            await riskManager.connect(governor).addCoverLimitUpdater(solaceCoverProduct.address);
            
            // risk manager active cover amount and active cover amount for soteria.
            rmActiveCoverLimit = await riskManager.activeCoverLimit();
            rmSoteriaactiveCoverLimit = await riskManager.activeCoverLimitPerStrategy(solaceCoverProduct.address);

            // risk manager min. capital requirement and min. capital requirement for soteria
            mcr = await riskManager.minCapitalRequirement();
            mcrps = await riskManager.minCapitalRequirementPerStrategy(solaceCoverProduct.address);
        });

        it("cannot activate policy when zero address policy holder is provided", async () => {
            await expect(solaceCoverProduct.connect(policyholder1).activatePolicy(ZERO_ADDRESS, INITIAL_COVER_LIMIT, INITIAL_DEPOSIT, [])).to.revertedWith("zero address policyholder");
        });

        it("cannot buy policy when zero cover amount value is provided", async () => {
            await expect(solaceCoverProduct.connect(policyholder1).activatePolicy(policyholder1.address, ZERO_AMOUNT, INITIAL_DEPOSIT, [])).to.revertedWith("zero cover value");
        });

        it("cannot buy policy when contract is paused", async () => {
            await solaceCoverProduct.connect(governor).setPaused(true);
            await expect(solaceCoverProduct.connect(policyholder1).activatePolicy(policyholder1.address, INITIAL_COVER_LIMIT, INITIAL_DEPOSIT, [])).to.revertedWith("contract paused");
            await solaceCoverProduct.connect(governor).setPaused(false);
        });

        it("cannot purchase a policy before Coverage Data Provider and Risk Manager are set up (maxCover = 0)", async () => {
            expect (await solaceCoverProduct.maxCover()).eq(0)
            await expect(solaceCoverProduct.connect(policyholder1).activatePolicy(policyholder1.address, INITIAL_COVER_LIMIT, INITIAL_DEPOSIT, [])).to.revertedWith("insufficient capacity for new cover");
        })

        it("can setup Coverage Data Provider and Risk Manager", async () => {
            // add underwriting pool to the coverage data provider
            let maxCover1 = await riskManager.maxCover();
            expect(maxCover1).to.equal(0)
            expect(await coverageDataProvider.numOfPools()).to.equal(0);

            await coverageDataProvider.connect(governor).set("underwritingPool", ONE_MILLION_DAI);
            expect(await coverageDataProvider.connect(governor).numOfPools()).to.equal(1);
            let maxCover2 = await riskManager.maxCover();
            expect(maxCover2).to.equal(maxCover1.add(ONE_MILLION_DAI));
            
            // add Soteria to the risk manager and assign coverage allocation
            await riskManager.connect(governor).addRiskStrategy(solaceCoverProduct.address);
            await riskManager.connect(governor).setStrategyStatus(solaceCoverProduct.address, STRATEGY_STATUS.ACTIVE);
            await riskManager.connect(governor).setWeightAllocation(solaceCoverProduct.address, 1000);
            expect(await riskManager.maxCoverPerStrategy(solaceCoverProduct.address)).to.equal(maxCover2);
            expect(await riskManager.maxCoverPerStrategy(solaceCoverProduct.address)).to.equal(await solaceCoverProduct.maxCover());
        })

        it("cannot buy policy when max cover exceeded", async () => {
            let maxCover = await solaceCoverProduct.maxCover();
            await expect(solaceCoverProduct.connect(policyholder1).activatePolicy(policyholder1.address, maxCover.add(1), INITIAL_DEPOSIT, [])).to.revertedWith("insufficient capacity for new cover");
        });

        it("cannot buy policy when insufficient deposit provided", async () => {
            await expect(solaceCoverProduct.connect(policyholder1).activatePolicy(policyholder1.address, ONE_ETH, 0, [])).to.revertedWith("insufficient deposit for minimum required account balance");
        });

        it("can activate policy - 10000 DAI cover with 1000 DAI deposit", async () => {
            let tx = await solaceCoverProduct.connect(policyholder1).activatePolicy(policyholder1.address, INITIAL_COVER_LIMIT, INITIAL_DEPOSIT, []);

            await expect(tx).emit(solaceCoverProduct, "PolicyCreated").withArgs(POLICY_ID_1);
            await expect(tx).emit(solaceCoverProduct, "Transfer").withArgs(ZERO_ADDRESS, policyholder1.address, POLICY_ID_1);
            await expect(tx).emit(riskManager, "ActiveCoverLimitUpdated").withArgs(solaceCoverProduct.address, rmActiveCoverLimit, INITIAL_COVER_LIMIT);

            expect (await solaceCoverProduct.rewardPointsOf(policyholder1.address)).eq(0)
            expect (await solaceCoverProduct.accountBalanceOf(policyholder1.address)).eq(INITIAL_DEPOSIT)
            expect (await solaceCoverProduct.policyStatus(POLICY_ID_1)).eq(true)
            expect (await solaceCoverProduct.policyOf(policyholder1.address)).eq(POLICY_ID_1)
            expect (await solaceCoverProduct.ownerOf(POLICY_ID_1)).eq(policyholder1.address)
            expect (await solaceCoverProduct.activeCoverLimit()).eq(INITIAL_COVER_LIMIT)
            expect (await riskManager.activeCoverLimitPerStrategy(solaceCoverProduct.address)).eq(INITIAL_COVER_LIMIT)
            expect (await solaceCoverProduct.policyCount()).eq(1)
            expect (await solaceCoverProduct.coverLimitOf(POLICY_ID_1)).eq(INITIAL_COVER_LIMIT)
            expect(await dai.balanceOf(solaceCoverProduct.address)).to.equal(INITIAL_DEPOSIT);
            expect (await solaceCoverProduct.cooldownStart(policyholder1.address)).eq(0)
        });

        it("cannot purchase more than one policy for a single address", async () => {
            await expect(solaceCoverProduct.connect(policyholder1).activatePolicy(policyholder1.address, INITIAL_COVER_LIMIT, INITIAL_DEPOSIT, [])).to.be.revertedWith("policy already activated")
            await expect(solaceCoverProduct.connect(policyholder2).activatePolicy(policyholder1.address, INITIAL_COVER_LIMIT, INITIAL_DEPOSIT, [])).to.be.revertedWith("policy already activated")
        })
        
        it("cannot transfer policy", async () => {
            await expect(solaceCoverProduct.connect(policyholder1).transferFrom(policyholder1.address, policyholder2.address, 1)).to.be.revertedWith("only minting permitted");
            await expect(solaceCoverProduct.connect(policyholder1).transferFrom(policyholder1.address, ZERO_ADDRESS, 1)).to.be.revertedWith("ERC721: transfer to the zero address");
            // TO-DO, test ERC721.safeTransferFrom() => TypeError: solaceCoverProduct.connect(...).safeTransferFrom is not a function
        })

        it("can activate policy for another address - 10000 DAI cover with 1000 DAI deposit", async () => {
            let tx = await solaceCoverProduct.connect(policyholder1).activatePolicy(policyholder2.address, INITIAL_COVER_LIMIT, INITIAL_DEPOSIT, []);

            await expect(tx).emit(solaceCoverProduct, "PolicyCreated").withArgs(POLICY_ID_2);
            await expect(tx).emit(solaceCoverProduct, "Transfer").withArgs(ZERO_ADDRESS, policyholder2.address, POLICY_ID_2);
            await expect(tx).emit(riskManager, "ActiveCoverLimitUpdated").withArgs(solaceCoverProduct.address, INITIAL_COVER_LIMIT, INITIAL_COVER_LIMIT.add(INITIAL_COVER_LIMIT));

            expect (await solaceCoverProduct.rewardPointsOf(policyholder2.address)).eq(0)
            expect (await solaceCoverProduct.accountBalanceOf(policyholder1.address)).eq(INITIAL_DEPOSIT)
            expect (await solaceCoverProduct.accountBalanceOf(policyholder2.address)).eq(INITIAL_DEPOSIT)
            expect (await solaceCoverProduct.policyStatus(POLICY_ID_2)).eq(true)
            expect (await solaceCoverProduct.policyOf(policyholder2.address)).eq(POLICY_ID_2)
            expect (await solaceCoverProduct.ownerOf(POLICY_ID_2)).eq(policyholder2.address)
            expect (await solaceCoverProduct.activeCoverLimit()).eq(INITIAL_COVER_LIMIT.mul(2))
            expect (await riskManager.activeCoverLimitPerStrategy(solaceCoverProduct.address)).eq(INITIAL_COVER_LIMIT.mul(2))
            expect (await solaceCoverProduct.policyCount()).eq(2)
            expect (await solaceCoverProduct.coverLimitOf(POLICY_ID_2)).eq(INITIAL_COVER_LIMIT)
            expect(await dai.balanceOf(solaceCoverProduct.address)).to.equal(INITIAL_DEPOSIT.mul(2));
            expect (await solaceCoverProduct.cooldownStart(policyholder2.address)).eq(0)
        });
        it("policy holder should have policy nft after buying coverage", async () => {
            expect(await solaceCoverProduct.connect(policyholder1).balanceOf(policyholder1.address)).to.equal(1);
            expect(await solaceCoverProduct.connect(policyholder2).balanceOf(policyholder2.address)).to.equal(1);
        });
        it("should update risk manager active cover amount", async () => {
            let activeCoverLimit = await solaceCoverProduct.activeCoverLimit();
            expect(await riskManager.activeCoverLimit()).to.equal(rmActiveCoverLimit.add(activeCoverLimit));
            expect(await riskManager.activeCoverLimitPerStrategy(solaceCoverProduct.address)).to.equal(rmSoteriaactiveCoverLimit.add(activeCoverLimit));
        });
        it("should update risk manager mcr", async () => {
            let activeCoverLimit = await solaceCoverProduct.connect(governor).activeCoverLimit();
            expect(await riskManager.minCapitalRequirement()).to.equal(mcr.add(activeCoverLimit));
            expect(await riskManager.minCapitalRequirementPerStrategy(solaceCoverProduct.address)).to.equal(mcrps.add(activeCoverLimit));
        });
        it("will exit cooldown when activate policy called", async () => {
            let initialCoverLimit = await solaceCoverProduct.coverLimitOf(POLICY_ID_1);
            expect (await solaceCoverProduct.cooldownStart(policyholder1.address)).eq(0)
            // deactivatePolicy() is the only way to start cooldown
            await solaceCoverProduct.connect(policyholder1).deactivatePolicy();
            expect (await solaceCoverProduct.cooldownStart(policyholder1.address)).gt(0)
            await solaceCoverProduct.connect(policyholder1).activatePolicy(policyholder1.address, initialCoverLimit, 0, []);
            expect (await solaceCoverProduct.cooldownStart(policyholder1.address)).eq(0)
        })
        it("cannot use own referral code", async () => {
            // Create new wallet just for this unit test scope, to avoid creating side effects that impact other unit tests. It's a headfuck to work that out.
            const ownReferralCode = await getSolaceReferralCode(policyholder3, solaceCoverProduct)
            await expect(solaceCoverProduct.connect(governor).activatePolicy(policyholder3.address, INITIAL_COVER_LIMIT, INITIAL_DEPOSIT, ownReferralCode)).to.revertedWith("cannot refer to self");
        })
        it("will not give reward points if isReferralOn == false", async () => {
            // Set isReferralOn to false
            await solaceCoverProduct.connect(governor).setIsReferralOn(false);
            expect(await solaceCoverProduct.isReferralOn()).eq(false)

            // Get valid referral code (we know it is valid, because it works in the next unit test)
            
            let referralCode = await getSolaceReferralCode(policyholder1, solaceCoverProduct)
            let coverLimit = await solaceCoverProduct.coverLimitOf(POLICY_ID_2);

            // Attempt to use referral code
            let tx = await solaceCoverProduct.connect(governor).activatePolicy(policyholder3.address, INITIAL_COVER_LIMIT, INITIAL_DEPOSIT, referralCode);
            await expect(tx).emit(solaceCoverProduct, "PolicyCreated").withArgs(POLICY_ID_3);

            // Prove that no reward points were rewarded
            expect (await solaceCoverProduct.rewardPointsOf(policyholder1.address)).eq(0)
            expect (await solaceCoverProduct.rewardPointsOf(policyholder2.address)).eq(0)

            // Set isReferralOn back to true (default)
            await solaceCoverProduct.connect(governor).setIsReferralOn(true);
            expect(await solaceCoverProduct.isReferralOn()).eq(true)
        })

        it("can use referral code only once", async () => {
            let referralCode = await getSolaceReferralCode(policyholder1, solaceCoverProduct)

            await solaceCoverProduct.connect(policyholder3).deactivatePolicy();
            let tx = await solaceCoverProduct.connect(governor).activatePolicy(policyholder3.address, INITIAL_COVER_LIMIT, INITIAL_DEPOSIT, referralCode);
            await expect(tx).emit(solaceCoverProduct, "PolicyCreated").withArgs(POLICY_ID_3);
            await expect(tx).emit(solaceCoverProduct, "ReferralRewardsEarned").withArgs(policyholder1.address, REFERRAL_REWARD);
            await expect(tx).emit(solaceCoverProduct, "ReferralRewardsEarned").withArgs(policyholder3.address, REFERRAL_REWARD);
            expect (await solaceCoverProduct.rewardPointsOf(policyholder1.address)).eq(REFERRAL_REWARD)
            expect (await solaceCoverProduct.rewardPointsOf(policyholder3.address)).eq(REFERRAL_REWARD)

            // Attempt to use another referral code, via activePolicy()
            await solaceCoverProduct.connect(policyholder3).deactivatePolicy();
            referralCode = await getSolaceReferralCode(policyholder2, solaceCoverProduct)
            await expect(solaceCoverProduct.connect(governor).activatePolicy(policyholder3.address, INITIAL_COVER_LIMIT, 0, referralCode)).to.revertedWith("cannot use referral code again");

            // Reset state to avoid side effects impacting consequent unit tests
            await solaceCoverProduct.connect(coverPromotionAdmin).setRewardPoints(policyholder1.address, 0);
            await solaceCoverProduct.connect(coverPromotionAdmin).setRewardPoints(policyholder3.address, 0);
            expect(await solaceCoverProduct.rewardPointsOf(policyholder1.address)).eq(0)
            expect(await solaceCoverProduct.rewardPointsOf(policyholder3.address)).eq(0)
        })
    });

    describe("deposit", () => {
        it("can deposit", async () => {
            let accountBalance = await solaceCoverProduct.accountBalanceOf(policyholder1.address);
            let soteriaContractDAIbalance = await dai.balanceOf(solaceCoverProduct.address)
            let tx = await solaceCoverProduct.connect(policyholder1).deposit(policyholder1.address, INITIAL_DEPOSIT);
            await expect(tx).emit(solaceCoverProduct, "DepositMade").withArgs(policyholder1.address, policyholder1.address, INITIAL_DEPOSIT);
            expect(await solaceCoverProduct.accountBalanceOf(policyholder1.address)).to.equal(accountBalance.add(INITIAL_DEPOSIT));
            expect(await dai.balanceOf(solaceCoverProduct.address)).to.equal(soteriaContractDAIbalance.add(INITIAL_DEPOSIT));
        });

        it("can deposit on behalf of policy holder", async () => {
            let accountBalance = await solaceCoverProduct.accountBalanceOf(policyholder2.address);
            let soteriaContractDAIbalance = await dai.balanceOf(solaceCoverProduct.address)
            let tx = await solaceCoverProduct.connect(policyholder1).deposit(policyholder2.address, INITIAL_DEPOSIT);
            await expect(tx).emit(solaceCoverProduct, "DepositMade").withArgs(policyholder1.address, policyholder2.address, INITIAL_DEPOSIT);
            expect(await solaceCoverProduct.accountBalanceOf(policyholder2.address)).to.equal(accountBalance.add(INITIAL_DEPOSIT));
            expect(await dai.balanceOf(solaceCoverProduct.address)).to.equal(soteriaContractDAIbalance.add(INITIAL_DEPOSIT));
        });
<<<<<<< HEAD
        
=======

        // it("fallback will send ETH back", async () => {
        //     let accountBalance = await solaceCoverProduct.accountBalanceOf(policyholder1.address);
        //     let soteriaContractETHbalance = await provider.getBalance(solaceCoverProduct.address);
        //     let initialDepositorETHbalance = await provider.getBalance(policyholder1.address)

        //     let tx = await policyholder1.sendTransaction({ to: solaceCoverProduct.address, value: ONE_ETH });
        //     let receipt = await tx.wait();
        //     let gasCost = receipt.gasUsed.mul(receipt.effectiveGasPrice);

        //     expect(await solaceCoverProduct.accountBalanceOf(policyholder1.address)).eq(accountBalance)
        //     expect(await provider.getBalance(solaceCoverProduct.address)).to.equal(soteriaContractETHbalance);
        //     expect(await provider.getBalance(policyholder1.address)).to.equal(initialDepositorETHbalance.sub(gasCost));
        // });

        // it("receive will send ETH back", async () => {
        //     let accountBalance = await solaceCoverProduct.accountBalanceOf(policyholder1.address);
        //     let soteriaContractETHbalance = await provider.getBalance(solaceCoverProduct.address);
        //     let initialDepositorETHbalance = await provider.getBalance(policyholder1.address)

        //     let tx = await policyholder1.sendTransaction({ to: solaceCoverProduct.address, value: ONE_ETH, data:"0x00" });
        //     let receipt = await tx.wait();
        //     let gasCost = receipt.gasUsed.mul(receipt.effectiveGasPrice);

        //     expect(await solaceCoverProduct.accountBalanceOf(policyholder1.address)).eq(accountBalance)
        //     expect(await provider.getBalance(solaceCoverProduct.address)).to.equal(soteriaContractETHbalance);
        //     expect(await provider.getBalance(policyholder1.address)).to.equal(initialDepositorETHbalance.sub(gasCost));
        // });

>>>>>>> 76f98852
        it("cannot deposit while paused", async () => {
            await solaceCoverProduct.connect(governor).setPaused(true);
            await expect(solaceCoverProduct.connect(policyholder1).deposit(policyholder1.address, INITIAL_DEPOSIT)).to.revertedWith("contract paused");
            await solaceCoverProduct.connect(governor).setPaused(false);
        });

    });

    describe("updateCoverLimit", () => {
        let maxCover: BN;
        let maxCoverPerStrategy: BN;
        let initialMCRForSoteria: BN;
        let initialMCR: BN; // min. capital requirement
        let initialSoteriaActiveCoverLimit: BN;
        let initialPolicyCoverLimit: BN;
        let initialRMActiveCoverLimit: BN; // risk manager active cover amount
        let initialRMActiveCoverLimitForSoteria: BN; // risk manager active cover amount for soteria

        before(async () => {
            maxCover = await riskManager.maxCover();
            maxCoverPerStrategy = await riskManager.maxCoverPerStrategy(solaceCoverProduct.address);

            // risk manager current values
            initialMCR = await riskManager.minCapitalRequirement();
            initialMCRForSoteria = await riskManager.minCapitalRequirementPerStrategy(solaceCoverProduct.address);
            
            // risk manager current values
            initialRMActiveCoverLimit = await riskManager.activeCoverLimit();
            initialRMActiveCoverLimitForSoteria = await riskManager.activeCoverLimitPerStrategy(solaceCoverProduct.address);

            initialSoteriaActiveCoverLimit = await solaceCoverProduct.connect(policyholder1).activeCoverLimit();
            initialPolicyCoverLimit = await solaceCoverProduct.connect(policyholder1).coverLimitOf(POLICY_ID_1);

            expect(await solaceCoverProduct.connect(policyholder1).ownerOf(POLICY_ID_1)).to.equal(policyholder1.address);
        });

        it("cannot update for zero cover amount", async () => {
            await expect(solaceCoverProduct.connect(policyholder1).updateCoverLimit(ZERO_AMOUNT, [])).to.revertedWith("zero cover value");
        });

        it("cannot update for invalid policy", async () => {
            await expect(solaceCoverProduct.connect(policyholder4).updateCoverLimit(NEW_COVER_LIMIT, [])).to.revertedWith("invalid policy");
        });

        it("cannot update while paused", async () => {
            await solaceCoverProduct.connect(governor).setPaused(true);
            await expect(solaceCoverProduct.connect(policyholder1).updateCoverLimit(NEW_COVER_LIMIT, [])).to.revertedWith("contract paused");
            await solaceCoverProduct.connect(governor).setPaused(false);
        });

        it("cannot update if max cover is exceeded", async () => {
            await expect(solaceCoverProduct.connect(policyholder1).updateCoverLimit(maxCover.add(1), [])).to.revertedWith("insufficient capacity for new cover");
        });

        it("cannot update if max cover for the strategy is exceeded", async () => {
            await expect(solaceCoverProduct.connect(policyholder1).updateCoverLimit(maxCoverPerStrategy.add(1), [])).to.revertedWith("insufficient capacity for new cover");
        });

        it("cannot update if below minimum required account balance for newCoverLimit", async () => {
            let maxRateNum = await solaceCoverProduct.maxRateNum();
            let maxRateDenom = await solaceCoverProduct.maxRateDenom();
            let chargeCycle = await solaceCoverProduct.chargeCycle();
            let accountBalance = await solaceCoverProduct.accountBalanceOf(policyholder1.address)
            let maxPermissibleNewCoverLimit = accountBalance.mul(maxRateDenom).div(maxRateNum).div(chargeCycle)
            
            // Temporarily increase underwriting pool balance to avoid running into "insufficient capacity for new cover" revert
            await coverageDataProvider.connect(governor).set("underwritingPool", ONE_MILLION_DAI.mul(1000000));
            await expect(solaceCoverProduct.connect(policyholder1).updateCoverLimit(maxPermissibleNewCoverLimit.add(ONE_ETH), [])).to.revertedWith("insufficient deposit for minimum required account balance");
            await coverageDataProvider.connect(governor).set("underwritingPool", ONE_MILLION_DAI);

        })

        it("policy owner can update policy", async () => {
            let activeCoverLimit = initialSoteriaActiveCoverLimit.add(NEW_COVER_LIMIT).sub(initialPolicyCoverLimit);
            
            let tx = await solaceCoverProduct.connect(policyholder1).updateCoverLimit(NEW_COVER_LIMIT, []);

            await expect(tx).emit(solaceCoverProduct, "PolicyUpdated").withArgs(POLICY_ID_1);
            await expect(tx).emit(riskManager, "ActiveCoverLimitUpdated").withArgs(solaceCoverProduct.address, initialRMActiveCoverLimit, initialRMActiveCoverLimit.add(NEW_COVER_LIMIT).sub(initialPolicyCoverLimit));
            expect(await solaceCoverProduct.connect(policyholder1).activeCoverLimit()).to.equal(activeCoverLimit);
            expect(await solaceCoverProduct.connect(policyholder1).coverLimitOf(POLICY_ID_1)).to.equal(NEW_COVER_LIMIT);
        });

        it("should update risk manager active cover limit", async () => {
            let amount1 = initialRMActiveCoverLimit.add(NEW_COVER_LIMIT).sub(initialPolicyCoverLimit);
            let amount2 = initialRMActiveCoverLimitForSoteria.add(NEW_COVER_LIMIT).sub(initialPolicyCoverLimit);

            expect(await riskManager.activeCoverLimit()).to.equal(amount1);
            expect(await riskManager.activeCoverLimitPerStrategy(solaceCoverProduct.address)).to.equal(amount2);
        });

        it("should update risk manager mcr", async () => {         
            let amount1 = initialMCR.add(NEW_COVER_LIMIT).sub(initialPolicyCoverLimit);
            let amount2 = initialMCRForSoteria.add(NEW_COVER_LIMIT).sub(initialPolicyCoverLimit);
            expect(await riskManager.minCapitalRequirement()).to.equal(amount1);
            expect(await riskManager.minCapitalRequirementPerStrategy(solaceCoverProduct.address)).to.equal(amount2);
        });

        it("will exit cooldown when cover limit updated", async () => {
            let initialCoverLimit = await solaceCoverProduct.coverLimitOf(POLICY_ID_1);
            expect (await solaceCoverProduct.cooldownStart(policyholder1.address)).eq(0)
            // deactivatePolicy() is the only way to start cooldown
            await solaceCoverProduct.connect(policyholder1).deactivatePolicy();
            expect (await solaceCoverProduct.cooldownStart(policyholder1.address)).gt(0)
            await solaceCoverProduct.connect(policyholder1).updateCoverLimit(initialCoverLimit, []);
            expect (await solaceCoverProduct.cooldownStart(policyholder1.address)).eq(0)
        })
        it("cannot use own referral code", async () => {
            let ownReferralCode = await getSolaceReferralCode(policyholder1, solaceCoverProduct)
            let coverLimit = await solaceCoverProduct.coverLimitOf(POLICY_ID_1);
            await expect(solaceCoverProduct.connect(policyholder1).updateCoverLimit(coverLimit, ownReferralCode)).to.revertedWith("cannot refer to self");
        })
        it("cannot use referral code of an inactive policy holder", async () => {
            expect(await solaceCoverProduct.policyStatus(POLICY_ID_3)).eq(false)
            let referralCode = await getSolaceReferralCode(policyholder3, solaceCoverProduct)
            let coverLimit = await solaceCoverProduct.coverLimitOf(POLICY_ID_2);
            await expect(solaceCoverProduct.connect(policyholder2).updateCoverLimit(coverLimit, referralCode)).to.revertedWith("referrer must be active policy holder");
        })
        it("will not give reward points if isReferralOn == false", async () => {
            // Set isReferralOn to false
            await solaceCoverProduct.connect(governor).setIsReferralOn(false);
            expect(await solaceCoverProduct.isReferralOn()).eq(false)

            // Get valid referral code (we know it is valid, because it works in the next unit test)
            let referralCode = await getSolaceReferralCode(policyholder1, solaceCoverProduct)
            let coverLimit = await solaceCoverProduct.coverLimitOf(POLICY_ID_2);

            // Attempt to use referral code
            let tx = await solaceCoverProduct.connect(policyholder2).updateCoverLimit(coverLimit, referralCode);

            // Prove that no reward points were rewarded
            expect (await solaceCoverProduct.rewardPointsOf(policyholder1.address)).eq(0)
            expect (await solaceCoverProduct.rewardPointsOf(policyholder2.address)).eq(0)

            // Set isReferralOn back to true (default)
            await solaceCoverProduct.connect(governor).setIsReferralOn(true);
            expect(await solaceCoverProduct.isReferralOn()).eq(true)
        })
        it("can use referral code only once", async () => {
            let referralCode = await getSolaceReferralCode(policyholder1, solaceCoverProduct)
            let coverLimit = await solaceCoverProduct.coverLimitOf(POLICY_ID_2);
            expect(await solaceCoverProduct.isReferralCodeUsed(policyholder2.address)).eq(false)

            let tx = await solaceCoverProduct.connect(policyholder2).updateCoverLimit(coverLimit, referralCode);
            await expect(tx).emit(solaceCoverProduct, "ReferralRewardsEarned").withArgs(policyholder1.address, REFERRAL_REWARD);
            await expect(tx).emit(solaceCoverProduct, "ReferralRewardsEarned").withArgs(policyholder2.address, REFERRAL_REWARD);
            expect (await solaceCoverProduct.rewardPointsOf(policyholder1.address)).eq(REFERRAL_REWARD)
            expect (await solaceCoverProduct.rewardPointsOf(policyholder2.address)).eq(REFERRAL_REWARD)
            expect(await solaceCoverProduct.isReferralCodeUsed(policyholder2.address)).eq(true)

            // Attempt to use another referral code
            tx = await solaceCoverProduct.connect(policyholder3).activatePolicy(policyholder3.address, INITIAL_COVER_LIMIT, 0, []);
            await expect(tx).emit(solaceCoverProduct, "PolicyCreated").withArgs(POLICY_ID_3);
            referralCode = await getSolaceReferralCode(policyholder3, solaceCoverProduct)
            await expect(solaceCoverProduct.connect(policyholder2).updateCoverLimit(coverLimit, referralCode)).to.revertedWith("cannot use referral code again");

            // Reset state to avoid side effects impacting consequent unit tests
            await solaceCoverProduct.connect(coverPromotionAdmin).setRewardPoints(policyholder1.address, 0);
            await solaceCoverProduct.connect(coverPromotionAdmin).setRewardPoints(policyholder2.address, 0);
            expect(await solaceCoverProduct.rewardPointsOf(policyholder1.address)).eq(0)
            expect(await solaceCoverProduct.rewardPointsOf(policyholder2.address)).eq(0)
        })
    });

    describe("deactivatePolicy", () => {
        it("cannot deactivate an invalid policy", async () => {
            await expect(solaceCoverProduct.connect(policyholder4).deactivatePolicy()).to.revertedWith("invalid policy");
        });

        it("policy owner can deactivate policy", async () => {
            // let tx = await solaceCoverProduct.connect(policyholder3).activatePolicy(policyholder3.address, INITIAL_COVER_LIMIT, 0, {value: ONE_ETH});
            // await expect(tx).emit(solaceCoverProduct, "PolicyCreated").withArgs(POLICY_ID_3);

            let initialPolicyholderETHBalance = await policyholder3.getBalance();
            let initialPolicyholderAccountBalance = await solaceCoverProduct.accountBalanceOf(policyholder3.address)
            let initialPolicyCoverLimit = await solaceCoverProduct.connect(policyholder3).coverLimitOf(POLICY_ID_3);
            let initialActiveCoverLimit = await solaceCoverProduct.connect(policyholder3).activeCoverLimit();
            let initialAvailableCoverCapacity = await solaceCoverProduct.availableCoverCapacity();
            let initialRMActiveCoverLimit = await riskManager.activeCoverLimit();
            let initialRMActiveCoverLimitForSoteria = await riskManager.activeCoverLimitPerStrategy(solaceCoverProduct.address);
            expect(await solaceCoverProduct.cooldownStart(policyholder3.address)).eq(0)

            // deactivate policy
            let tx = await solaceCoverProduct.connect(policyholder3).deactivatePolicy();
            await expect(tx).emit(solaceCoverProduct, "PolicyDeactivated").withArgs(POLICY_ID_3);
            await expect(tx).emit(riskManager, "ActiveCoverLimitUpdated").withArgs(solaceCoverProduct.address, initialRMActiveCoverLimit, initialRMActiveCoverLimit.sub(initialPolicyCoverLimit));
            
            // user balance should not change
            let receipt = await tx.wait();
            let gasCost = receipt.gasUsed.mul(receipt.effectiveGasPrice);
            expect(await policyholder3.getBalance()).eq(initialPolicyholderETHBalance.sub(gasCost))
            expect(await solaceCoverProduct.accountBalanceOf(policyholder3.address)).to.equal(initialPolicyholderAccountBalance);

            // soteria active cover amount should be decreased
            expect(await solaceCoverProduct.activeCoverLimit()).to.equal(initialActiveCoverLimit.sub(initialPolicyCoverLimit));

            // cover limit should be zero
            expect(await solaceCoverProduct.coverLimitOf(POLICY_ID_3)).to.equal(ZERO_AMOUNT);
            expect(await solaceCoverProduct.availableCoverCapacity()).eq(initialAvailableCoverCapacity.add(initialPolicyCoverLimit))

            // policy status should be inactive
            expect(await solaceCoverProduct.policyStatus(POLICY_ID_3)).to.be.false;

            // risk manager active cover amount and active cover amount for soteria should be decreased
            expect(await riskManager.activeCoverLimit()).to.equal(initialRMActiveCoverLimit.sub(initialPolicyCoverLimit));
            expect(await riskManager.activeCoverLimitPerStrategy(solaceCoverProduct.address)).to.equal(initialRMActiveCoverLimitForSoteria.sub(initialPolicyCoverLimit));

            // cooldown should be set
            expect(await solaceCoverProduct.cooldownStart(policyholder3.address)).gt(0)
        });
    });

    describe("withdraw", () => {
        let initialAccountBalance: BN;
        let initialAccountDAIBalance: BN;
        let initialPolicyCover:BN;
        let initialPolicyholderDAIBalance: BN;
        let initialSoteriaDAIBalance: BN;
        let initialActiveCoverLimit: BN;
        let initialAvailableCoverCapacity: BN;
        let initialRMActiveCoverLimit: BN;
        let initialRMActiveCoverLimitForSoteria: BN;

        let maxRateNum: BN;
        let maxRateDenom: BN;
        let chargeCycle: BN;
        let minRequiredAccountBalance: BN;
        let withdrawAmount: BN;
        let cooldownStart: BN;
        let cooldownPeriod: BN;

        before(async () => {
            initialAccountBalance = await solaceCoverProduct.accountBalanceOf(policyholder3.address);
            initialPolicyCover = await solaceCoverProduct.coverLimitOf(POLICY_ID_3);

            initialPolicyholderDAIBalance = await dai.balanceOf(policyholder3.address)
            initialSoteriaDAIBalance = await dai.balanceOf(solaceCoverProduct.address)

            initialActiveCoverLimit = await solaceCoverProduct.connect(policyholder3).activeCoverLimit();
            initialAvailableCoverCapacity = await solaceCoverProduct.availableCoverCapacity();
            initialRMActiveCoverLimit = await riskManager.activeCoverLimit();
            initialRMActiveCoverLimitForSoteria = await riskManager.activeCoverLimitPerStrategy(solaceCoverProduct.address);

            maxRateNum = await solaceCoverProduct.maxRateNum();
            maxRateDenom = await solaceCoverProduct.maxRateDenom();
            chargeCycle = await solaceCoverProduct.chargeCycle();
            minRequiredAccountBalance = maxRateNum.mul(chargeCycle).mul(INITIAL_COVER_LIMIT).div(maxRateDenom)
            cooldownStart =  await solaceCoverProduct.cooldownStart(policyholder3.address)
            cooldownPeriod = await solaceCoverProduct.cooldownPeriod()
        })
        
        it("cannot withdraw while paused", async () => {
            await solaceCoverProduct.connect(governor).setPaused(true);
            await expect(solaceCoverProduct.connect(policyholder3).withdraw()).to.revertedWith("contract paused");
            await solaceCoverProduct.connect(governor).setPaused(false);
        });
        it("before cooldown complete, will withdraw such that remaining balance = minRequiredAccountBalance", async () => {
            // Ensure we are before cooldown completion
            const currentTimestamp = (await provider.getBlock('latest')).timestamp
            expect(cooldownStart).gt(0)
            expect(currentTimestamp).lt(cooldownStart.add(cooldownPeriod))
            
            withdrawAmount = initialAccountBalance.sub(minRequiredAccountBalance)

            let tx = await solaceCoverProduct.connect(policyholder3).withdraw();          
            await expect(tx).emit(solaceCoverProduct, "WithdrawMade").withArgs(policyholder3.address, withdrawAmount);

            expect(initialAccountBalance).gt(await solaceCoverProduct.accountBalanceOf(policyholder3.address))
            expect(await solaceCoverProduct.accountBalanceOf(policyholder3.address)).eq(minRequiredAccountBalance)
            expect(await dai.balanceOf(policyholder3.address)).eq(initialPolicyholderDAIBalance.add(withdrawAmount))
            expect(await dai.balanceOf(solaceCoverProduct.address)).eq(initialSoteriaDAIBalance.sub(withdrawAmount))
        })
        it("after cooldown complete, can withdraw entire account balance", async () => {
            const initialTimestamp = (await provider.getBlock('latest')).timestamp
            const postCooldownTimestamp = initialTimestamp + cooldownPeriod.toNumber()
            expect(BN.from(postCooldownTimestamp)).gt(cooldownStart.add(cooldownPeriod))
            await provider.send("evm_mine", [postCooldownTimestamp])
            
            let policyholderDAIBalance = await dai.balanceOf(policyholder3.address)
            let soteriaDAIBalance = await dai.balanceOf(solaceCoverProduct.address)
            let accountBalance = await solaceCoverProduct.accountBalanceOf(policyholder3.address)
            let tx = await solaceCoverProduct.connect(policyholder3).withdraw();
            await expect(tx).emit(solaceCoverProduct, "WithdrawMade").withArgs(policyholder3.address, accountBalance);

            expect(await solaceCoverProduct.accountBalanceOf(policyholder3.address)).eq(0);
            expect(await dai.balanceOf(policyholder3.address)).eq(policyholderDAIBalance.add(accountBalance))
            expect(await dai.balanceOf(solaceCoverProduct.address)).eq(soteriaDAIBalance.sub(accountBalance))
        })

        after(async () => {
            expect(await solaceCoverProduct.connect(policyholder3).activeCoverLimit()).eq(initialActiveCoverLimit)
            expect(await solaceCoverProduct.availableCoverCapacity()).eq(initialAvailableCoverCapacity)
            expect(await riskManager.activeCoverLimit()).eq(initialRMActiveCoverLimit)
            expect(await riskManager.activeCoverLimitPerStrategy(solaceCoverProduct.address)).eq(initialRMActiveCoverLimitForSoteria)
        })
    });

    describe("chargePremiums", () => {
        it("cannot charge premiums by non premium collector", async () => {
            await expect(solaceCoverProduct.connect(policyholder1).chargePremiums([policyholder1.address, policyholder2.address], [WEEKLY_MAX_PREMIUM, WEEKLY_MAX_PREMIUM])).to.revertedWith("not premium collector");
        });

        it("cannot charge premiums if argument lengths are mismatched", async () => {
            await expect(solaceCoverProduct.connect(premiumCollector).chargePremiums([policyholder1.address, policyholder2.address, policyholder3.address], [WEEKLY_MAX_PREMIUM, WEEKLY_MAX_PREMIUM])).to.revertedWith("length mismatch");
        });

        it("cannot charge premiums if policy count is exceeded", async () => {
            await expect(solaceCoverProduct.connect(premiumCollector).chargePremiums([policyholder1.address, policyholder2.address, policyholder3.address, policyholder4.address, policyholder5.address], [WEEKLY_MAX_PREMIUM, WEEKLY_MAX_PREMIUM, WEEKLY_MAX_PREMIUM, WEEKLY_MAX_PREMIUM, WEEKLY_MAX_PREMIUM])).to.revertedWith("policy count exceeded");
        });

        it("can charge premiums", async () => {
            // CASE 1 - Charge weekly premium for two policyholders, no reward points involved
            
            let policyholder1AccountBalance = await solaceCoverProduct.connect(policyholder1).accountBalanceOf(policyholder1.address);
            let policyholder2AccountBalance = await solaceCoverProduct.connect(policyholder1).accountBalanceOf(policyholder2.address);
            let initialContractDAIBalance = await dai.balanceOf(solaceCoverProduct.address)
            let initialPremiumPoolDAIBalance = await dai.balanceOf(premiumPool.address)
            let initialCoverLimit1 = await solaceCoverProduct.coverLimitOf(POLICY_ID_1);
            let initialCoverLimit2 = await solaceCoverProduct.coverLimitOf(POLICY_ID_2);
            let initialActiveCoverLimit = await solaceCoverProduct.activeCoverLimit();
            let initialActiveCoverCapacity = await solaceCoverProduct.availableCoverCapacity();

            // charge premiums
            let tx = solaceCoverProduct.connect(premiumCollector).chargePremiums([policyholder1.address, policyholder2.address], [WEEKLY_MAX_PREMIUM, WEEKLY_MAX_PREMIUM]);
            await expect(tx).emit(solaceCoverProduct, "PremiumCharged").withArgs(policyholder1.address, WEEKLY_MAX_PREMIUM);
            await expect(tx).emit(solaceCoverProduct, "PremiumCharged").withArgs(policyholder2.address, WEEKLY_MAX_PREMIUM);
         
            // premiums should be transferred to premium pool
            expect(await dai.balanceOf(solaceCoverProduct.address)).eq(initialContractDAIBalance.sub(WEEKLY_MAX_PREMIUM.mul(2)))
            expect(await dai.balanceOf(premiumPool.address)).eq(initialPremiumPoolDAIBalance.add(WEEKLY_MAX_PREMIUM.mul(2)))

            // Soteria account balance should be decreased
            expect(await solaceCoverProduct.accountBalanceOf(policyholder1.address)).to.equal(policyholder1AccountBalance.sub(WEEKLY_MAX_PREMIUM));
            expect(await solaceCoverProduct.accountBalanceOf(policyholder2.address)).to.equal(policyholder2AccountBalance.sub(WEEKLY_MAX_PREMIUM));

            // following mappings should be unchanged
            expect(await solaceCoverProduct.availableCoverCapacity()).eq(initialActiveCoverCapacity)
            expect(await solaceCoverProduct.coverLimitOf(POLICY_ID_1)).eq(initialCoverLimit1)
            expect(await solaceCoverProduct.coverLimitOf(POLICY_ID_2)).eq(initialCoverLimit2)
            expect(await solaceCoverProduct.activeCoverLimit()).eq(initialActiveCoverLimit)
        });

        it("will only charge minRequiredAccountBalance, if premium > minRequiredAccountBalance", async () => {
            // CASE 2 - Charge more than minRequiredAccountBalance to a policyholder
            let policyholder1AccountBalance = await solaceCoverProduct.connect(policyholder1).accountBalanceOf(policyholder1.address);
            let initialCoverLimit1 = await solaceCoverProduct.coverLimitOf(POLICY_ID_1);
            let initialContractDAIBalance = await dai.balanceOf(solaceCoverProduct.address)
            let initialPremiumPoolDAIBalance = await dai.balanceOf(premiumPool.address)
            let minRequiredAccountBalance = maxRateNum.mul(ONE_WEEK).mul(initialCoverLimit1).div(maxRateDenom);

            // charge premiums
            let tx = solaceCoverProduct.connect(premiumCollector).chargePremiums([policyholder1.address], [minRequiredAccountBalance.mul(2)]);
            await expect(tx).emit(solaceCoverProduct, "PremiumCharged").withArgs(policyholder1.address, minRequiredAccountBalance);

            expect(await solaceCoverProduct.accountBalanceOf(policyholder1.address)).to.equal(policyholder1AccountBalance.sub(minRequiredAccountBalance));
            expect(await dai.balanceOf(solaceCoverProduct.address)).eq(initialContractDAIBalance.sub(minRequiredAccountBalance))
            expect(await dai.balanceOf(premiumPool.address)).eq(initialPremiumPoolDAIBalance.add(minRequiredAccountBalance))
        })

        it("can partially charge premiums if the fund is insufficient", async () => {
            // CASE 3 - Activate new policy for new policyholder. Deposit 1.1x WEEKLY_MAX_PREMIUM.
            // We cannot reach PremiumPartiallyCharged branch within a single chargePremium() call, due to require(minAccountBalance) checks in activatePolicy, updateCoverLimit and chargePremium
            // So aim to activate it on second chargePremium() call

            let depositAmount = WEEKLY_MAX_PREMIUM.mul(11).div(10)

            let tx = await solaceCoverProduct.connect(governor).activatePolicy(policyholder4.address, INITIAL_COVER_LIMIT, depositAmount, []);
            await expect(tx).emit(solaceCoverProduct, "PolicyCreated").withArgs(POLICY_ID_4);

            let initialActiveCoverLimit = await solaceCoverProduct.connect(policyholder4).activeCoverLimit();
            let initialPolicyCoverLimit = await solaceCoverProduct.connect(policyholder4).coverLimitOf(POLICY_ID_4);
            let initialAvailableCoverCapacity = await solaceCoverProduct.connect(policyholder4).availableCoverCapacity();
            let initialRMCoverAmount = await riskManager.activeCoverLimit();
            let initialRMSoteriaCoverAmount = await riskManager.activeCoverLimitPerStrategy(solaceCoverProduct.address);
            let initialContractDAIBalance = await dai.balanceOf(solaceCoverProduct.address)
            let initialPremiumPoolDAIBalance = await dai.balanceOf(premiumPool.address)

            // we cannot reach the PremiumPartiallyCharged branch within a single chargePremiums() call
            await solaceCoverProduct.connect(premiumCollector).chargePremiums([policyholder4.address], [WEEKLY_MAX_PREMIUM]);
            expect(await solaceCoverProduct.accountBalanceOf(policyholder4.address)).eq(WEEKLY_MAX_PREMIUM.div(10))
            tx = await solaceCoverProduct.connect(premiumCollector).chargePremiums([policyholder4.address], [WEEKLY_MAX_PREMIUM]);
            await expect(tx).emit(solaceCoverProduct, "PremiumPartiallyCharged").withArgs(policyholder4.address, WEEKLY_MAX_PREMIUM, WEEKLY_MAX_PREMIUM.div(10));
           
            // policy should be deactivated
            await expect(tx).emit(solaceCoverProduct, "PolicyDeactivated").withArgs(POLICY_ID_4);
            await expect(tx).emit(riskManager, "ActiveCoverLimitUpdated").withArgs(solaceCoverProduct.address, initialActiveCoverLimit, initialActiveCoverLimit.sub(initialPolicyCoverLimit));
            expect(await solaceCoverProduct.policyStatus(POLICY_ID_4)).to.equal(false);

            // active cover amount should be updated
            expect(await solaceCoverProduct.activeCoverLimit()).to.equal(initialActiveCoverLimit.sub(initialPolicyCoverLimit));
            expect(await solaceCoverProduct.connect(policyholder4).availableCoverCapacity()).eq(initialAvailableCoverCapacity.add(initialPolicyCoverLimit))

            // policy's cover amount should be zero
            expect(await solaceCoverProduct.coverLimitOf(POLICY_ID_4)).to.equal(ZERO_AMOUNT);

            // risk manager should be updated
            expect(await riskManager.activeCoverLimit()).to.equal(initialRMCoverAmount.sub(initialPolicyCoverLimit));
            expect(await riskManager.activeCoverLimitPerStrategy(solaceCoverProduct.address)).to.equal(initialRMSoteriaCoverAmount.sub(initialPolicyCoverLimit));
            expect(await riskManager.activeCoverLimitPerStrategy(solaceCoverProduct.address)).to.equal(initialActiveCoverLimit.sub(initialPolicyCoverLimit));

            // policyholder account balance should be depleted
            expect(await solaceCoverProduct.accountBalanceOf(policyholder4.address)).to.equal(0);

            // dai should be transferred to premium pool
            expect(await dai.balanceOf(solaceCoverProduct.address)).eq(initialContractDAIBalance.sub(depositAmount))
            expect(await dai.balanceOf(premiumPool.address)).eq(initialPremiumPoolDAIBalance.add(depositAmount))
        });

        it("will be able to charge premiums for accounts that have been deactivated in the last epoch", async () => {
            // CASE 4 - Create a new account, deactivate it, then charge premium on this newly deactivated account
            
            // Create a new account, then deactivate it
            await solaceCoverProduct.connect(governor).activatePolicy(policyholder5.address, INITIAL_COVER_LIMIT, INITIAL_DEPOSIT, [])
            expect(await solaceCoverProduct.policyStatus(POLICY_ID_5)).to.equal(true);
            await solaceCoverProduct.connect(policyholder5).deactivatePolicy()
            expect(await solaceCoverProduct.policyStatus(POLICY_ID_5)).to.equal(false);

            // Get initial balances
            let initialHolderFunds = await solaceCoverProduct.accountBalanceOf(policyholder5.address);
            let initialContractDAIBalance = await dai.balanceOf(solaceCoverProduct.address)
            let initialPremiumPoolDAIBalance = await dai.balanceOf(premiumPool.address)

            // Charge premiums
            let tx = await solaceCoverProduct.connect(premiumCollector).chargePremiums([policyholder5.address], [WEEKLY_MAX_PREMIUM]);
            await expect(tx).emit(solaceCoverProduct, "PremiumCharged").withArgs(policyholder5.address, WEEKLY_MAX_PREMIUM);
         
            // Check balances
            expect(await solaceCoverProduct.accountBalanceOf(policyholder5.address)).to.equal(initialHolderFunds.sub(WEEKLY_MAX_PREMIUM));
            expect(await dai.balanceOf(solaceCoverProduct.address)).eq(initialContractDAIBalance.sub(WEEKLY_MAX_PREMIUM))
            expect(await dai.balanceOf(premiumPool.address)).eq(initialPremiumPoolDAIBalance.add(WEEKLY_MAX_PREMIUM))
        })

    //     // it("REDUNDANT FOR NOW - will skip charging premium for inactive accounts", async () => {
    //         // CASE 4 (REUNDANT FOR NOW) - Policy holder 5 withdraws, then premium is charged twice
    //         // Redundant because we allow the edge case of premium collector charging a deactivated account more than once

    //         // let initialSoteriaBalance = await dai.balanceOf(solaceCoverProduct.address);
    //         // let initialPremiumPoolBalance = await dai.balanceOf(premiumPool.address);
    //         // let initialHolderFunds = await solaceCoverProduct.accountBalanceOf(policyholder5.address);

    //         // // Policy holder 5 withdraw
    //         // await solaceCoverProduct.connect(policyholder5).withdraw();
            
    //         // let minRequiredAccountBalance = maxRateNum.mul(ONE_WEEK).mul(INITIAL_COVER_LIMIT).div(maxRateDenom)
    //         // console.log(Number(minRequiredAccountBalance))
    //         // console.log(Number(await solaceCoverProduct.accountBalanceOf(policyholder5.address)))
    //         // console.log(Number(WEEKLY_MAX_PREMIUM))

    //         // // charge premiums
    //         // let tx = await solaceCoverProduct.connect(premiumCollector).chargePremiums([policyholder5.address], [WEEKLY_MAX_PREMIUM]);
    //         // await expect(tx).emit(solaceCoverProduct, "PremiumCharged").withArgs(policyholder5.address, WEEKLY_MAX_PREMIUM);
    //         // console.log(Number(await solaceCoverProduct.accountBalanceOf(policyholder5.address)))

    //         // let tx = solaceCoverProduct.connect(premiumCollector).chargePremiums([policyholder2.address, policyholder4.address], [WEEKLY_MAX_PREMIUM, WEEKLY_MAX_PREMIUM]);
    //         // await expect(tx).emit(solaceCoverProduct, "PremiumCharged").withArgs(policyholder2.address, WEEKLY_MAX_PREMIUM);
         
    //         // expect(await solaceCoverProduct.connect(policyholder2).accountBalanceOf(policyholder2.address)).to.equal(initialHolderFunds.sub(WEEKLY_MAX_PREMIUM));
         
    //         // // soteria balance should be decreased by single weekly premium
    //         // expect(await dai.balanceOf(solaceCoverProduct.address)).to.equal(initialSoteriaBalance.sub(WEEKLY_MAX_PREMIUM));
          
    //         // // single weekly premium should be sent to premium pool
    //         // expect(await dai.balanceOf(premiumPool.address)).to.equal(initialPremiumPoolBalance.add(WEEKLY_MAX_PREMIUM));
    //     // });

        it("will correctly charge premiums with reward points", async () => {
            // CASE 5 - Charge weekly premium for three active policies
            // Policy 1: reward points can pay for premium in full
            // Policy 2: reward points can partially pay for premium, rest will come from account balance
            // Policy 3: reward points + account balance unable to fully pay for premium

            // Set up reward points for policy 1 and 2
            // Use referral code to set up reward points for policy 1
            // Use setRewardPoints() method to set up reward points for policy 2
            let EXCESS_REWARD_POINTS = WEEKLY_MAX_PREMIUM.mul(2)
            let INSUFFICIENT_REWARD_POINTS = WEEKLY_MAX_PREMIUM.div(10)

            let referralCode = await getSolaceReferralCode(policyholder2, solaceCoverProduct)
            let coverLimit = await solaceCoverProduct.coverLimitOf(POLICY_ID_1);
            let tx = await solaceCoverProduct.connect(policyholder1).updateCoverLimit(coverLimit, referralCode);
            let initialRewardPoints1 = await solaceCoverProduct.rewardPointsOf(policyholder1.address)
            expect(initialRewardPoints1).gt(EXCESS_REWARD_POINTS)

            tx = await solaceCoverProduct.connect(coverPromotionAdmin).setRewardPoints(policyholder2.address, INSUFFICIENT_REWARD_POINTS)
            expect(tx).to.emit(solaceCoverProduct, "RewardPointsSet").withArgs(policyholder2.address, INSUFFICIENT_REWARD_POINTS);
            let initialRewardPoints2 = await solaceCoverProduct.rewardPointsOf(policyholder2.address)
            expect(initialRewardPoints2).eq(INSUFFICIENT_REWARD_POINTS)

            // Set up policy 3 (remember we need minimum 2 chargePremium calls to reach PremiumsPartiallySet branch, so we will do the first call to setup)
            // Also remember that we deactivated and did a complete withdrawal of amount in policyholder3's account in withdraw() unit test
            let depositAmount = WEEKLY_MAX_PREMIUM.mul(11).div(10)
            await solaceCoverProduct.connect(governor).activatePolicy(policyholder3.address, INITIAL_COVER_LIMIT, depositAmount, []);
            await solaceCoverProduct.connect(premiumCollector).chargePremiums([policyholder3.address], [WEEKLY_MAX_PREMIUM]);
            expect(await solaceCoverProduct.accountBalanceOf(policyholder3.address)).eq(WEEKLY_MAX_PREMIUM.div(10))
            tx = await solaceCoverProduct.connect(coverPromotionAdmin).setRewardPoints(policyholder3.address, INSUFFICIENT_REWARD_POINTS)
            expect(tx).to.emit(solaceCoverProduct, "RewardPointsSet").withArgs(policyholder3.address, INSUFFICIENT_REWARD_POINTS);
            let initialRewardPoints3 = await solaceCoverProduct.rewardPointsOf(policyholder3.address)
            expect(initialRewardPoints3).eq(INSUFFICIENT_REWARD_POINTS)

            // Get initial state variable values
            let initialHolder1AccountBalance = await solaceCoverProduct.accountBalanceOf(policyholder1.address);
            let initialHolder2AccountBalance = await solaceCoverProduct.accountBalanceOf(policyholder2.address);
            let initialHolder3AccountBalance = await solaceCoverProduct.accountBalanceOf(policyholder3.address);
            let initialActiveCoverLimit = await solaceCoverProduct.activeCoverLimit();
            let initialPolicy1CoverLimit = await solaceCoverProduct.coverLimitOf(POLICY_ID_1);
            let initialPolicy2CoverLimit = await solaceCoverProduct.coverLimitOf(POLICY_ID_2);
            let initialPolicy3CoverLimit = await solaceCoverProduct.coverLimitOf(POLICY_ID_3);
            let initialAvailableCoverCapacity = await solaceCoverProduct.availableCoverCapacity();
            let initialRMCoverAmount = await riskManager.activeCoverLimit();
            let initialRMSoteriaCoverAmount = await riskManager.activeCoverLimitPerStrategy(solaceCoverProduct.address);
            let initialContractDAIBalance = await dai.balanceOf(solaceCoverProduct.address)
            let initialPremiumPoolDAIBalance = await dai.balanceOf(premiumPool.address)

            tx = await solaceCoverProduct.connect(premiumCollector).chargePremiums([policyholder1.address, policyholder2.address, policyholder3.address], [WEEKLY_MAX_PREMIUM, WEEKLY_MAX_PREMIUM, WEEKLY_MAX_PREMIUM])
            expect(tx).to.emit(solaceCoverProduct, "PremiumCharged").withArgs(policyholder1.address, WEEKLY_MAX_PREMIUM);
            expect(tx).to.emit(solaceCoverProduct, "PremiumCharged").withArgs(policyholder2.address, WEEKLY_MAX_PREMIUM);
            expect(tx).to.emit(solaceCoverProduct, "PremiumPartiallyCharged").withArgs(policyholder3.address, WEEKLY_MAX_PREMIUM, initialHolder3AccountBalance.add(initialRewardPoints3));
            expect(tx).to.emit(solaceCoverProduct, "PolicyDeactivated").withArgs(POLICY_ID_3);
            await expect(tx).emit(riskManager, "ActiveCoverLimitUpdated").withArgs(solaceCoverProduct.address, initialActiveCoverLimit, initialActiveCoverLimit.sub(initialPolicy3CoverLimit));
            
            // Confirm state is what we expect after charging premium

            // Check reward points
            expect(await solaceCoverProduct.rewardPointsOf(policyholder1.address)).eq(initialRewardPoints1.sub(WEEKLY_MAX_PREMIUM))            
            expect(await solaceCoverProduct.rewardPointsOf(policyholder2.address)).eq(0)          
            expect(await solaceCoverProduct.rewardPointsOf(policyholder3.address)).eq(0)          

            // Check account balances
            expect(await solaceCoverProduct.accountBalanceOf(policyholder1.address)).eq(initialHolder1AccountBalance)
            expect(await solaceCoverProduct.accountBalanceOf(policyholder2.address)).eq(initialHolder2AccountBalance.sub(WEEKLY_MAX_PREMIUM).add(initialRewardPoints2))
            expect(await solaceCoverProduct.accountBalanceOf(policyholder3.address)).eq(0)

            // Check cover limits
            expect(await solaceCoverProduct.coverLimitOf(POLICY_ID_1)).eq(initialPolicy1CoverLimit)
            expect(await solaceCoverProduct.coverLimitOf(POLICY_ID_2)).eq(initialPolicy2CoverLimit)
            expect(await solaceCoverProduct.coverLimitOf(POLICY_ID_3)).eq(0)

            // Check policy status
            expect(await solaceCoverProduct.policyStatus(POLICY_ID_1)).eq(true)
            expect(await solaceCoverProduct.policyStatus(POLICY_ID_2)).eq(true)
            expect(await solaceCoverProduct.policyStatus(POLICY_ID_3)).eq(false)

            // Soteria balance check
            let accountBalanceDeductedForHolder1 = BN.from("0");
            let accountBalanceDeductedForHolder2 = WEEKLY_MAX_PREMIUM.sub(initialRewardPoints2);
            let accountBalanceDeductedForHolder3 = initialHolder3AccountBalance;
            let expectedSoteriaBalanceChange = accountBalanceDeductedForHolder1.add(accountBalanceDeductedForHolder2).add(accountBalanceDeductedForHolder3)
            expect(await dai.balanceOf(solaceCoverProduct.address)).eq(initialContractDAIBalance.sub(expectedSoteriaBalanceChange))
            expect(await dai.balanceOf(premiumPool.address)).eq(initialPremiumPoolDAIBalance.add(expectedSoteriaBalanceChange))

            // Soteria active cover limit check - policy 3 deactivated
            expect(await solaceCoverProduct.activeCoverLimit()).eq(initialActiveCoverLimit.sub(initialPolicy3CoverLimit))
            expect(await riskManager.activeCoverLimit()).eq(initialRMCoverAmount.sub(initialPolicy3CoverLimit))
            expect(await riskManager.activeCoverLimitPerStrategy(solaceCoverProduct.address)).eq(initialRMSoteriaCoverAmount.sub(initialPolicy3CoverLimit))
            
            // Cover capacity check - should be increased by policy 3 initial cover limit
            expect(await solaceCoverProduct.availableCoverCapacity()).eq(initialAvailableCoverCapacity.add(initialPolicy3CoverLimit))
        })

        it("will charge for 100 users in one call", async() => {
            // Create 100 test wallets
            // 100 wallets -> 1.6M gas
            // 1000 wallets -> 16M gas
            let numberWallets = 100 // Change this number to whatever number of wallets you want to test for
            let users:(Wallet)[] = [];
            for (let i = 0; i < numberWallets; i++) {
                users.push(provider.createEmptyWallet())
            }

            let coverLimit = BN.from(100);
            let depositAmount = BN.from(10);
            let WEEKLY_MAX_PREMIUM = coverLimit.div(10).mul(604800).div(31536000) // Override global WEEKLY_MAX_PREMIUM variable

            // Activate policies for each user, 100 DAI cover limit with 10 DAI deposit
            for (let user of users) {
                await solaceCoverProduct.connect(governor).activatePolicy(user.address, coverLimit, depositAmount, [])
            }
            // Gift 0 reward points to one-third of users, half-weekly premium to one-third, and full weekly premium to remaining third
            for (let user of users) {
                if ( Math.floor(Math.random() * 3) == 0 ) {
                    await solaceCoverProduct.connect(coverPromotionAdmin).setRewardPoints(user.address, WEEKLY_MAX_PREMIUM.div(2))
                } else if ( Math.floor(Math.random() * 3) == 1 ) {
                    await solaceCoverProduct.connect(coverPromotionAdmin).setRewardPoints(user.address, WEEKLY_MAX_PREMIUM)
                }
            }
            // Create arrays for chargePremium parameter
            let PREMIUM_ARRAY:BN[] = []
            let ADDRESS_ARRAY:string[] = []
            for (let user of users) {
                ADDRESS_ARRAY.push(user.address)
                PREMIUM_ARRAY.push(WEEKLY_MAX_PREMIUM)
            }

            // Charge premiums
            await solaceCoverProduct.connect(premiumCollector).chargePremiums(ADDRESS_ARRAY, PREMIUM_ARRAY);
        })

    });

    // describe("USDC accounting with 6 decimal places", () => {

    //     it("will do proper accounting for activatePolicy", async () => {
    //         await solaceCoverProduct.connect(governor).addToAcceptedStablecoinList(USDC_ADDRESS)
    //         await solaceCoverProduct.connect(governor).activatePolicy(usdcPolicyholder.address, INITIAL_COVER_LIMIT, 1, ONE_THOUSAND_USDC, [])
    //         expect(await solaceCoverProduct.accountBalanceOf(usdcPolicyholder.address)).eq(ONE_THOUSAND_USDC.mul(10**12))
    //         expect(await usdc.balanceOf(solaceCoverProduct.address)).eq(ONE_THOUSAND_USDC)
    //     })

    //     it("will do proper accounting for deposit", async () => {
    //         await solaceCoverProduct.connect(governor).deposit(usdcPolicyholder.address, 1, ONE_THOUSAND_USDC)
    //         expect(await solaceCoverProduct.accountBalanceOf(usdcPolicyholder.address)).eq(ONE_THOUSAND_USDC.mul(2).mul(10**12))
    //         expect(await usdc.balanceOf(solaceCoverProduct.address)).eq(ONE_THOUSAND_USDC.mul(2))
    //     })

    //     it("will do proper accounting for withdraw", async () => {
    //         const policyID = await solaceCoverProduct.policyOf(usdcPolicyholder.address)
    //         const initialAccountBalance = await solaceCoverProduct.accountBalanceOf(usdcPolicyholder.address)
    //         const initialCoverLimit = await solaceCoverProduct.coverLimitOf(policyID)
    //         const minRequiredAccountBalance = maxRateNum.mul(ONE_WEEK).mul(initialCoverLimit).div(maxRateDenom)
    //         const withdrawAmount = initialAccountBalance.sub(minRequiredAccountBalance)
    //         expect(await usdc.balanceOf(usdcPolicyholder.address)).eq(0)
            
    //         // Design as standalone unit test that has minimal side effects on pre-existing unit tests
    //         await solaceCoverProduct.connect(usdcPolicyholder).withdraw(1)
    //         expect(await solaceCoverProduct.accountBalanceOf(usdcPolicyholder.address)).eq(minRequiredAccountBalance)
    //         expect(await usdc.balanceOf(solaceCoverProduct.address)).eq(minRequiredAccountBalance.div(10**12).add(1)) // Unsure why value is off by 1 here
    //         expect(await usdc.balanceOf(usdcPolicyholder.address)).eq(withdrawAmount.div(10**12))
    //     })
    // })

    // Credit to https://kndrck.co/posts/local_erc20_bal_mani_w_hh/

    async function manipulateUSDCbalance(wallet: Wallet, desiredBalance: BN) {
        const USDC_BALANCEOF_SLOT = 9;
        // Get storage slot index
        const index = utils.solidityKeccak256(
            ["uint256", "uint256"],
            [wallet.address, USDC_BALANCEOF_SLOT] // key, slot
          );

        // Manipulate local balance (needs to be bytes32 string)
        await provider.send("hardhat_setStorageAt", [USDC_ADDRESS, index.toString(), toBytes32(desiredBalance).toString()])
        await provider.send("evm_mine", []) // Mine the next block
    }

    async function manipulateDAIbalance(wallet: Wallet, desiredBalance: BN) {
        const DAI_BALANCEOF_SLOT = 2;
        // Get storage slot index
        const index = utils.solidityKeccak256(
            ["uint256", "uint256"],
            [wallet.address, DAI_BALANCEOF_SLOT] // key, slot
          );

        // Manipulate local balance (needs to be bytes32 string)
        await provider.send("hardhat_setStorageAt", [DAI_ADDRESS, index.toString(), toBytes32(desiredBalance).toString()])
        await provider.send("evm_mine", []) // Mine the next block
    }

    function toBytes32 (bn: BN) {
        return utils.hexlify(utils.zeroPad(bn.toHexString(), 32));
    };

});<|MERGE_RESOLUTION|>--- conflicted
+++ resolved
@@ -597,39 +597,7 @@
             expect(await solaceCoverProduct.accountBalanceOf(policyholder2.address)).to.equal(accountBalance.add(INITIAL_DEPOSIT));
             expect(await dai.balanceOf(solaceCoverProduct.address)).to.equal(soteriaContractDAIbalance.add(INITIAL_DEPOSIT));
         });
-<<<<<<< HEAD
         
-=======
-
-        // it("fallback will send ETH back", async () => {
-        //     let accountBalance = await solaceCoverProduct.accountBalanceOf(policyholder1.address);
-        //     let soteriaContractETHbalance = await provider.getBalance(solaceCoverProduct.address);
-        //     let initialDepositorETHbalance = await provider.getBalance(policyholder1.address)
-
-        //     let tx = await policyholder1.sendTransaction({ to: solaceCoverProduct.address, value: ONE_ETH });
-        //     let receipt = await tx.wait();
-        //     let gasCost = receipt.gasUsed.mul(receipt.effectiveGasPrice);
-
-        //     expect(await solaceCoverProduct.accountBalanceOf(policyholder1.address)).eq(accountBalance)
-        //     expect(await provider.getBalance(solaceCoverProduct.address)).to.equal(soteriaContractETHbalance);
-        //     expect(await provider.getBalance(policyholder1.address)).to.equal(initialDepositorETHbalance.sub(gasCost));
-        // });
-
-        // it("receive will send ETH back", async () => {
-        //     let accountBalance = await solaceCoverProduct.accountBalanceOf(policyholder1.address);
-        //     let soteriaContractETHbalance = await provider.getBalance(solaceCoverProduct.address);
-        //     let initialDepositorETHbalance = await provider.getBalance(policyholder1.address)
-
-        //     let tx = await policyholder1.sendTransaction({ to: solaceCoverProduct.address, value: ONE_ETH, data:"0x00" });
-        //     let receipt = await tx.wait();
-        //     let gasCost = receipt.gasUsed.mul(receipt.effectiveGasPrice);
-
-        //     expect(await solaceCoverProduct.accountBalanceOf(policyholder1.address)).eq(accountBalance)
-        //     expect(await provider.getBalance(solaceCoverProduct.address)).to.equal(soteriaContractETHbalance);
-        //     expect(await provider.getBalance(policyholder1.address)).to.equal(initialDepositorETHbalance.sub(gasCost));
-        // });
-
->>>>>>> 76f98852
         it("cannot deposit while paused", async () => {
             await solaceCoverProduct.connect(governor).setPaused(true);
             await expect(solaceCoverProduct.connect(policyholder1).deposit(policyholder1.address, INITIAL_DEPOSIT)).to.revertedWith("contract paused");
@@ -699,7 +667,6 @@
             await coverageDataProvider.connect(governor).set("underwritingPool", ONE_MILLION_DAI.mul(1000000));
             await expect(solaceCoverProduct.connect(policyholder1).updateCoverLimit(maxPermissibleNewCoverLimit.add(ONE_ETH), [])).to.revertedWith("insufficient deposit for minimum required account balance");
             await coverageDataProvider.connect(governor).set("underwritingPool", ONE_MILLION_DAI);
-
         })
 
         it("policy owner can update policy", async () => {
