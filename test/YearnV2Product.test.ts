import hardhat from "hardhat";
const hre = hardhat;
import { waffle, upgrades, ethers } from "hardhat";
const { deployContract, solidity } = waffle;
import { MockProvider } from "ethereum-waffle";
const provider: MockProvider = waffle.provider;
import { BigNumber as BN, BigNumberish, constants, Contract, utils, Wallet } from "ethers";
import chai from "chai";
const { expect } = chai;
chai.use(solidity);

import { import_artifacts, ArtifactImports } from "./utilities/artifact_importer";
import { PolicyManager, YearnV2Product, Treasury, Weth9, ClaimsEscrow, Registry, Vault, RiskManager } from "../typechain";
import { sign, assembleSignature, getSubmitClaimDigest } from "./utilities/signature";
import { toBytes32, setStorageAt } from "./utilities/setStorage";
import { encodeAddresses } from "./utilities/positionDescription";
import { oneToken } from "./utilities/math";

const DOMAIN_NAME = "Solace.fi-YearnV2Product";
const INVALID_DOMAIN = "Solace.fi-Invalid";
const SUBMIT_CLAIM_TYPEHASH = utils.keccak256(utils.toUtf8Bytes("YearnV2ProductSubmitClaim(uint256 policyID,address claimant,uint256 amountOut,uint256 deadline)"));
const INVALID_TYPEHASH = utils.keccak256(utils.toUtf8Bytes("InvalidType(uint256 policyID,address claimant,uint256 amountOut,uint256 deadline)"));

const chainId = 31337;
const deadline = constants.MaxUint256;

if(process.env.FORK_NETWORK === "mainnet"){
  describe("YearnV2Product", function () {
    const [deployer, governor, policyholder1, policyholder2, depositor, paclasSigner] = provider.getWallets();
    let artifacts: ArtifactImports;

    let policyManager: PolicyManager;
    let product: YearnV2Product;
    let product2: YearnV2Product;
    let weth: Weth9;
    let treasury: Treasury;
    let claimsEscrow: ClaimsEscrow;
    let vault: Vault;
    let registry: Registry;
    let riskManager: RiskManager;
    let dai: Contract;
    let ydai: Contract;

    const ZERO_ADDRESS = "0x0000000000000000000000000000000000000000";
    const minPeriod = 6450; // this is about 1 day
    const maxPeriod = 45150; // this is about 1 week from https://ycharts.c om/indicators/ethereum_blocks_per_day
    const threeDays = 19350;
    const maxCoverAmount = BN.from("1000000000000000000000"); // 1000 Ether in wei
    const price = 11044; // 2.60%/yr

    const coverAmount = BN.from("10000000000000000000"); // 10 eth
    const blocks = BN.from(threeDays);
    const expectedPremium = BN.from("2137014000000000");

    const ONE_SPLIT_VIEW = "0xC586BeF4a0992C495Cf22e1aeEE4E446CECDee0E";
    const IYREGISTRY = "0x3eE41C098f9666ed2eA246f4D2558010e59d63A0";
    const DAI_ADDRESS = "0x6B175474E89094C44Da98b954EedeAC495271d0F";
    const YDAI_ADDRESS = "0xacd43e627e64355f1861cec6d3a6688b31a6f952";
    const REAL_USER1 = "0x452269ae20f7df9fc93f2f92d1c5351b895a39b3";
    const BALANCE = BN.from("7207201633777852");

    const COOLDOWN_PERIOD = 3600; // one hour

    var yvaults = [
      {"symbol":"yaLINK","address":"0x29e240cfd7946ba20895a7a02edb25c210f9f324"}, // safeerc20
      {"symbol":"yLINK","address":"0x881b06da56bb5675c54e4ed311c21e54c5025298","uimpl":""},
      {"symbol":"yUSDC","address":"0x597ad1e0c13bfe8025993d9e79c69e1c0233522e","blacklist":"0xA0b86991c6218b36c1d19D4a2e9Eb0cE3606eB48"}, // black listed
      {"symbol":"yyDAI+yUSDC+yUSDT+yTUSD","address":"0x5dbcf33d8c2e976c6b560249878e6f1491bca25c"}, // no reason
      {"symbol":"yTUSD","address":"0x37d19d1c4e1fa9dc47bd1ea12f742a0887eda74a"},
      {"symbol":"yDAI","address":"0xacd43e627e64355f1861cec6d3a6688b31a6f952"},
      {"symbol":"yUSDT","address":"0x2f08119c6f07c006695e079aafc638b8789faf18"},
      {"symbol":"yYFI","address":"0xba2e7fed597fd0e3e70f5130bcdbbfe06bb94fe1"},
      {"symbol":"yyDAI+yUSDC+yUSDT+yBUSD","address":"0x2994529c0652d127b7842094103715ec5299bbed"}, // zero position value
      {"symbol":"ycrvRenWSBTC","address":"0x7ff566e1d69deff32a7b244ae7276b9f90e9d0f6"}, // zero position value
      {"symbol":"yWETH","address":"0xe1237aa7f535b0cc33fd973d66cbf830354d16c7"},
      {"symbol":"y3Crv","address":"0x9ca85572e6a3ebf24dedd195623f188735a5179f"},
      {"symbol":"yGUSD","address":"0xec0d8d3ed5477106c6d4ea27d90a60e594693c90","uimpl":"0x6704ba24b8640BCcEe6BF2fd276a6a1b8EdF4Ade"}, // gusd is proxy
      {"symbol":"yvcDAI+cUSDC","address":"0x629c759d1e83efbf63d84eb3868b564d9521c129"}, // zero position value
      {"symbol":"yvmusd3CRV","address":"0x0fcdaedfb8a7dfda2e9838564c5a1665d856afdf"}, // zero position value
      {"symbol":"yvgusd3CRV","address":"0xcc7e70a958917cce67b4b87a8c30e6297451ae98"}, // zero position value
      {"symbol":"yveursCRV","address":"0x98b058b2cbacf5e99bc7012df757ea7cfebd35bc"}, // zero position value
      {"symbol":"yvmUSD","address":"0xe0db48b4f71752c4bef16de1dbd042b82976b8c7"},
      {"symbol":"yvcrvRenWBTC","address":"0x5334e150b938dd2b6bd040d9c4a03cff0ced3765"}, // zero position value
      {"symbol":"yvusdn3CRV","address":"0xfe39ce91437c76178665d64d7a2694b0f6f17fe3"}, // zero position value
      {"symbol":"yvust3CRV","address":"0xf6c9e9af314982a4b38366f4abfaa00595c5a6fc"}, // zero position value
      {"symbol":"yvbBTC/sbtcCRV","address":"0xa8b1cb4ed612ee179bdea16cca6ba596321ae52d"}, // zero position value
      {"symbol":"yvtbtc/sbtcCrv","address":"0x07fb4756f67bd46b748b16119e802f1f880fb2cc"}, // zero position value
      {"symbol":"yvoBTC/sbtcCRV","address":"0x7f83935ecfe4729c4ea592ab2bc1a32588409797"}, // zero position value
      {"symbol":"yvpBTC/sbtcCRV","address":"0x123964ebe096a920dae00fb795ffbfa0c9ff4675"}, // zero position value
      {"symbol":"yvhCRV","address":"0x46afc2dfbd1ea0c0760cad8262a5838e803a37e5"}, // zero position value
      {"symbol":"yvcrvPlain3andSUSD","address":"0x5533ed0a3b83f70c3c4a1f69ef5546d3d4713e44"},
      {"symbol":"yvhusd3CRV","address":"0x39546945695dcb1c037c836925b355262f551f55"}, // zero position value
      {"symbol":"yvdusd3CRV","address":"0x8e6741b456a074f0bc45b8b82a755d4af7e965df"}, // zero position value
      {"symbol":"yva3CRV","address":"0x03403154afc09ce8e44c3b185c82c6ad5f86b9ab"}, // zero position value
      {"symbol":"yvankrCRV","address":"0xe625f5923303f1ce7a43acfefd11fd12f30dbca4"}, // zero position value
      {"symbol":"yvsaCRV","address":"0xbacb69571323575c6a5a3b4f9eede1dc7d31fbc1"}, // zero position value
      {"symbol":"yvusdp3CRV","address":"0x1b5eb1173d2bf770e50f10410c9a96f7a8eb6e75"}, // zero position value
      {"symbol":"yvlinkCRV","address":"0x96ea6af74af09522fcb4c28c269c26f59a31ced6","uimpl":""} // zero position value
    ];

    before(async function () {
      artifacts = await import_artifacts();
      await deployer.sendTransaction({to:deployer.address}); // for some reason this helps solidity-coverage
<<<<<<< HEAD

=======
      
>>>>>>> 4e109e9c
      registry = (await deployContract(deployer, artifacts.Registry, [governor.address])) as Registry;
      weth = (await deployContract(deployer, artifacts.WETH)) as Weth9;
      await registry.connect(governor).setWeth(weth.address);
      vault = (await deployContract(deployer, artifacts.Vault, [governor.address, registry.address])) as Vault;
      await registry.connect(governor).setVault(vault.address);
      claimsEscrow = (await deployContract(deployer, artifacts.ClaimsEscrow, [governor.address, registry.address])) as ClaimsEscrow;
      await registry.connect(governor).setClaimsEscrow(claimsEscrow.address);
      treasury = (await deployContract(deployer, artifacts.Treasury, [governor.address, ZERO_ADDRESS, registry.address])) as Treasury;
      await registry.connect(governor).setTreasury(treasury.address);
      policyManager = (await deployContract(deployer, artifacts.PolicyManager, [governor.address])) as PolicyManager;
      await registry.connect(governor).setPolicyManager(policyManager.address);
      riskManager = (await deployContract(deployer, artifacts.RiskManager, [governor.address, registry.address])) as RiskManager;
      await registry.connect(governor).setRiskManager(riskManager.address);

      // deploy YearnV2 Product
      product = (await deployContract(
        deployer,
        artifacts.YearnV2Product,
        [
          governor.address,
          policyManager.address,
          registry.address,
          IYREGISTRY,
          minPeriod,
          maxPeriod,
          price,
          1
        ]
      )) as YearnV2Product;

      // deploy another YearnV2 Product
      product2 = (await deployContract(
        deployer,
        artifacts.YearnV2Product,
        [
          governor.address,
          policyManager.address,
          registry.address,
          IYREGISTRY,
          minPeriod,
          maxPeriod,
          price,
          1
        ]
      )) as YearnV2Product;

      // fetch contracts
      dai = await ethers.getContractAt(artifacts.ERC20.abi, DAI_ADDRESS);
      ydai = await ethers.getContractAt(artifacts.YVault.abi, YDAI_ADDRESS);

      await vault.connect(depositor).depositEth({value:maxCoverAmount});
      await riskManager.connect(governor).addProduct(product.address, 1);
      await product.connect(governor).addSigner(paclasSigner.address);
    });

    describe("covered platform", function () {
      it("starts as yearn registry", async function () {
        expect(await product.coveredPlatform()).to.equal(IYREGISTRY);
        expect(await product.yregistry()).to.equal(IYREGISTRY);
      });
      it("cannot be set by non governor", async function () {
        await expect(product.connect(policyholder1).setCoveredPlatform(policyholder1.address)).to.be.revertedWith("!governance");
      });
      it("can be set", async function () {
        await product.connect(governor).setCoveredPlatform(treasury.address);
        expect(await product.coveredPlatform()).to.equal(treasury.address);
        expect(await product.yregistry()).to.equal(treasury.address);
        await product.connect(governor).setCoveredPlatform(IYREGISTRY);
      });
    });

    describe("position description", function () {
      it("cannot be zero length", async function () {
        expect(await product.isValidPositionDescription("0x")).to.be.false;
      });
      it("cannot be odd size", async function () {
        expect(await product.isValidPositionDescription("0xabcd")).to.be.false;
        expect(await product.isValidPositionDescription("0x123456789012345678901234567890123456789077")).to.be.false;
      });
      it("cannot have non yVaults", async function () {
        // would like to.be.false, to.be.reverted will work though
        await expect(product.isValidPositionDescription("0x1234567890123456789012345678901234567890")).to.be.reverted;
        await expect(product.isValidPositionDescription(REAL_USER1)).to.be.reverted;
        await expect(product.isValidPositionDescription(encodeAddresses([REAL_USER1]))).to.be.reverted;
        await expect(product.isValidPositionDescription(governor.address)).to.be.reverted;
        await expect(product.isValidPositionDescription(IYREGISTRY)).to.be.reverted;
        await expect(product.isValidPositionDescription(encodeAddresses([ZERO_ADDRESS]))).to.be.reverted;
        await expect(product.isValidPositionDescription(encodeAddresses([yvaults[0].address,ZERO_ADDRESS]))).to.be.reverted;
      });
      it("can be one or more yVaults", async function () {
        for(var i = 0; i < yvaults.length; ++i) {
          expect(await product.isValidPositionDescription(encodeAddresses([yvaults[i].address]))).to.be.true;
          // don't care about duplicates
          for(var j = 0; j < yvaults.length; ++j) {
            expect(await product.isValidPositionDescription(encodeAddresses([yvaults[i].address, yvaults[j].address]))).to.be.true;
          }
        }
        expect(await product.isValidPositionDescription(encodeAddresses(yvaults.map(yvault => yvault.address)))).to.be.true;
      });
    });

    describe("implementedFunctions", function () {
      before(async function () {
        expect(await policyManager.totalSupply()).to.equal(0);
        expect(await policyManager.balanceOf(REAL_USER1)).to.equal(0);
        // adding the owner product to the ProductManager
        (await policyManager.connect(governor).addProduct(product.address));
        expect(await policyManager.productIsActive(product.address)).to.equal(true);
      });
      it("can getQuote", async function () {
        let quote = BN.from(await product.getQuote(coverAmount, blocks));
        expect(quote).to.equal(expectedPremium);
      });
      it("cannot buy policy with invalid description", async function () {
        await expect(product.buyPolicy(REAL_USER1, "0x1234567890123456789012345678901234567890", coverAmount, blocks, { value: expectedPremium })).to.be.reverted;
      });
      it("can buyPolicy", async function () {
        let tx = await product.buyPolicy(REAL_USER1, YDAI_ADDRESS, coverAmount, blocks, { value: expectedPremium });
        expect(tx).to.emit(product, "PolicyCreated").withArgs(1);
        expect(await policyManager.totalSupply()).to.equal(1);
        expect(await policyManager.balanceOf(REAL_USER1)).to.equal(1);
      });
      it("can buy duplicate policy", async function () {
        let tx = await product.buyPolicy(REAL_USER1, YDAI_ADDRESS, coverAmount, blocks, { value: expectedPremium });
        expect(tx).to.emit(product, "PolicyCreated").withArgs(2);
        expect(await policyManager.totalSupply()).to.equal(2);
        expect(await policyManager.balanceOf(REAL_USER1)).to.equal(2);
      });
      it("can buy policy that covers multiple positions", async function () {
        let tx = await product.buyPolicy(REAL_USER1, encodeAddresses([yvaults[0].address, yvaults[1].address]), coverAmount, blocks, { value: expectedPremium });
        expect(tx).to.emit(product, "PolicyCreated").withArgs(3);
        expect(await policyManager.totalSupply()).to.equal(3);
        expect(await policyManager.balanceOf(REAL_USER1)).to.equal(3);
      });
      it("can get product name", async function () {
        expect(await product.name()).to.equal("YearnV2");
      });
    })

    describe("submitClaim", async function () {
      let policyID1: BN;
      let policyID2: BN;
      let daiAmount = BN.from(100000000000);
      let amountOut1 = 500000;
<<<<<<< HEAD

=======
>>>>>>> 4e109e9c
      before(async function () {
        let policyCount = await policyManager.totalPolicyCount();
        policyID1 = policyCount.add(1);
        policyID2 = policyCount.add(2);
        await dai.connect(policyholder2).transfer(depositor.address, await dai.balanceOf(policyholder2.address));
        await depositor.sendTransaction({to: claimsEscrow.address, value: BN.from("1000000000000000000")});
        // create a dai position and policy
        let index = ethers.utils.solidityKeccak256(["uint256", "uint256"],[policyholder1.address,2]);
        await setStorageAt(DAI_ADDRESS,index,toBytes32(daiAmount.mul(2)).toString());
        await dai.connect(policyholder1).transfer(policyholder2.address, daiAmount);
        expect(await dai.balanceOf(policyholder1.address)).to.equal(daiAmount);
        await dai.connect(policyholder1).approve(ydai.address, constants.MaxUint256);
        await ydai.connect(policyholder1).deposit(daiAmount);
        await product.connect(policyholder1).buyPolicy(policyholder1.address, YDAI_ADDRESS, coverAmount, blocks, { value: expectedPremium });
        // create another dai position and policy
        expect(await dai.balanceOf(policyholder2.address)).to.equal(daiAmount);
        await dai.connect(policyholder2).approve(ydai.address, constants.MaxUint256);
        await ydai.connect(policyholder2).deposit(daiAmount);
        await product.connect(policyholder2).buyPolicy(policyholder2.address, YDAI_ADDRESS, coverAmount, blocks, { value: expectedPremium });
      });
      it("cannot submit claim with expired signature", async function () {
        let digest = getSubmitClaimDigest(DOMAIN_NAME, product.address, chainId, policyID1, policyholder1.address, amountOut1, 0, SUBMIT_CLAIM_TYPEHASH);
        let signature = assembleSignature(sign(digest, Buffer.from(paclasSigner.privateKey.slice(2), "hex")));
        await expect(product.connect(policyholder1).submitClaim(policyID1, amountOut1, 0, signature)).to.be.revertedWith("expired deadline");
      });
      it("cannot submit claim on someone elses policy", async function () {
        let digest = getSubmitClaimDigest(DOMAIN_NAME, product.address, chainId, policyID1, policyholder1.address, amountOut1, deadline, SUBMIT_CLAIM_TYPEHASH);
        let signature = assembleSignature(sign(digest, Buffer.from(paclasSigner.privateKey.slice(2), "hex")));
        await expect(product.connect(policyholder2).submitClaim(policyID1, amountOut1, deadline, signature)).to.be.revertedWith("!policyholder");
      });
      it("cannot submit claim on someone elses policy after transfer", async function () {
        await policyManager.connect(policyholder1).transferFrom(policyholder1.address, policyholder2.address, policyID1)
        let digest = getSubmitClaimDigest(DOMAIN_NAME, product.address, chainId, policyID1, policyholder1.address, amountOut1, deadline, SUBMIT_CLAIM_TYPEHASH);
        let signature = assembleSignature(sign(digest, Buffer.from(paclasSigner.privateKey.slice(2), "hex")));
        await expect(product.connect(policyholder1).submitClaim(policyID1, amountOut1, deadline, signature)).to.be.revertedWith("!policyholder");
        await policyManager.connect(policyholder2).transferFrom(policyholder2.address, policyholder1.address, policyID1)
      });
      it("cannot submit claim signed for someone else", async function () {
        let digest = getSubmitClaimDigest(DOMAIN_NAME, product.address, chainId, policyID1, policyholder2.address, amountOut1, deadline, SUBMIT_CLAIM_TYPEHASH);
        let signature = assembleSignature(sign(digest, Buffer.from(paclasSigner.privateKey.slice(2), "hex")));
        await expect(product.connect(policyholder1).submitClaim(policyID1, amountOut1, deadline, signature)).to.be.revertedWith("invalid signature");
      });
      it("cannot submit claim from wrong product", async function () {
        let digest = getSubmitClaimDigest(DOMAIN_NAME, product.address, chainId, policyID1, policyholder1.address, amountOut1, deadline, SUBMIT_CLAIM_TYPEHASH);
        let signature = assembleSignature(sign(digest, Buffer.from(paclasSigner.privateKey.slice(2), "hex")));
        await expect(product2.connect(policyholder1).submitClaim(policyID1, amountOut1, deadline, signature)).to.be.revertedWith("wrong product");
      });
      it("cannot submit claim with excessive payout", async function () {
        let coverAmount = (await policyManager.getPolicyInfo(policyID1)).coverAmount;
        let digest = getSubmitClaimDigest(DOMAIN_NAME, product.address, chainId, policyID1, policyholder1.address, coverAmount.add(1), deadline, SUBMIT_CLAIM_TYPEHASH);
        let signature = assembleSignature(sign(digest, Buffer.from(paclasSigner.privateKey.slice(2), "hex")));
        await expect(product.connect(policyholder1).submitClaim(policyID1, coverAmount.add(1), deadline, signature)).to.be.revertedWith("excessive amount out");
      });
      it("cannot submit claim with excessive payout", async function () {
        let coverAmount = (await policyManager.getPolicyInfo(policyID1)).coverAmount;
        let digest = getSubmitClaimDigest("Solace.fi-AaveV2Product", product.address, chainId, policyID1, coverAmount.add(1), deadline);
        let signature = assembleSignature(sign(digest, Buffer.from(paclasSigner.privateKey.slice(2), "hex")));
        await expect(product.connect(policyholder).submitClaim(policyID1, coverAmount.add(1), deadline, signature)).to.be.revertedWith("excessive amount out");
      });
      it("cannot submit claim with forged signature", async function () {
        await expect(product.connect(policyholder1).submitClaim(policyID1, amountOut1, deadline, "0x")).to.be.revertedWith("invalid signature");
        await expect(product.connect(policyholder1).submitClaim(policyID1, amountOut1, deadline, "0xabcd")).to.be.revertedWith("invalid signature");
        await expect(product.connect(policyholder1).submitClaim(policyID1, amountOut1, deadline, "0x1234567890123456789012345678901234567890123456789012345678901234567890123456789012345678901234567890123456789012345678901234567890")).to.be.revertedWith("invalid signature");
      });
      it("cannot submit claim from unauthorized signer", async function () {
        let digest = getSubmitClaimDigest(DOMAIN_NAME, product.address, chainId, policyID1, policyholder1.address, amountOut1, deadline, SUBMIT_CLAIM_TYPEHASH);
        let signature = assembleSignature(sign(digest, Buffer.from(deployer.privateKey.slice(2), "hex")));
        await expect(product.connect(policyholder1).submitClaim(policyID1, amountOut1, deadline, signature)).to.be.revertedWith("invalid signature");
      });
      it("cannot submit claim with changed arguments", async function () {
        let digest = getSubmitClaimDigest(DOMAIN_NAME, product.address, chainId, policyID1, policyholder1.address, amountOut1, deadline, SUBMIT_CLAIM_TYPEHASH);
        let signature = assembleSignature(sign(digest, Buffer.from(paclasSigner.privateKey.slice(2), "hex")));
        await expect(product.connect(policyholder1).submitClaim(policyID1, "700000", deadline, signature)).to.be.revertedWith("invalid signature");
        await expect(product.connect(policyholder1).submitClaim(policyID1, amountOut1, deadline.sub(1), signature)).to.be.revertedWith("invalid signature");
      });
      it("cannot submit claim with invalid domain", async function () {
        let digest = getSubmitClaimDigest(INVALID_DOMAIN, product.address, chainId, policyID1, policyholder1.address, amountOut1, deadline, SUBMIT_CLAIM_TYPEHASH);
        let signature = assembleSignature(sign(digest, Buffer.from(paclasSigner.privateKey.slice(2), "hex")));
        await expect(product.connect(policyholder1).submitClaim(policyID1, amountOut1, deadline, signature)).to.be.revertedWith("invalid signature");
      });
      it("cannot submit claim with invalid typehash", async function () {
        let digest = getSubmitClaimDigest(DOMAIN_NAME, product.address, chainId, policyID1, policyholder1.address, amountOut1, deadline, INVALID_TYPEHASH);
        let signature = assembleSignature(sign(digest, Buffer.from(paclasSigner.privateKey.slice(2), "hex")));
<<<<<<< HEAD
        await expect(product.connect(policyholder1).submitClaim(policyID1, amountOut1, deadline, signature)).to.be.revertedWith("invalid signature");
=======
        await expect(product.connect(policyholder).submitClaim(policyID1, "700000", deadline, signature)).to.be.revertedWith("invalid signature");
        await expect(product.connect(policyholder).submitClaim(policyID1, amountOut1, deadline.sub(1), signature)).to.be.revertedWith("invalid signature");
>>>>>>> 4e109e9c
      });
      it("can open a claim", async function () {
        // sign swap
        let digest = getSubmitClaimDigest(DOMAIN_NAME, product.address, chainId, policyID1, policyholder1.address, amountOut1, deadline, SUBMIT_CLAIM_TYPEHASH);
        let signature = assembleSignature(sign(digest, Buffer.from(paclasSigner.privateKey.slice(2), "hex")));
        // submit claim
        let tx1 = await product.connect(policyholder1).submitClaim(policyID1, amountOut1, deadline, signature);
        expect(tx1).to.emit(product, "ClaimSubmitted").withArgs(policyID1);
        expect(tx1).to.emit(claimsEscrow, "ClaimReceived").withArgs(policyID1, policyholder1.address, amountOut1);
        expect(await policyManager.exists(policyID1)).to.be.false;
        // verify payout
        expect((await claimsEscrow.claim(policyID1)).amount).to.equal(amountOut1);
        await provider.send("evm_increaseTime", [COOLDOWN_PERIOD]); // add one hour
        let userEth1 = await policyholder1.getBalance();
        let tx2 = await claimsEscrow.connect(policyholder1).withdrawClaimsPayout(policyID1);
        let receipt = await tx2.wait();
        let gasCost = receipt.gasUsed.mul(receipt.effectiveGasPrice);
        let userEth2 = await policyholder1.getBalance();
        expect(userEth2.sub(userEth1).add(gasCost)).to.equal(amountOut1);
      });
      it("should support all yearn vaults", async function () {
        const policyholder3Address = "0x688514032e2cD27fbCEc700E2b10aa8D34741956";
        await hre.network.provider.request({method: "hardhat_impersonateAccount", params: [policyholder3Address]});
        await depositor.sendTransaction({to: policyholder3Address, value: BN.from("1000000000000000000")});
        const policyholder3 = await ethers.getSigner(policyholder3Address);
        var success = 0;
        var successList = [];
        var failList = [];
        for(var i = 0; i < yvaults.length; ++i){
          const yAddress = yvaults[i].address;
          const symbol = yvaults[i].symbol;
          try {
            // fetch contracts
            const yvault = await ethers.getContractAt(artifacts.YVault.abi, yAddress);
            const uAddress = await yvault.token();
            const uToken = await ethers.getContractAt(artifacts.ERC20.abi, uAddress);
            const decimals = await uToken.decimals();
            const uAmount = oneToken(decimals);
            const uimpl = ((yvaults[i].uimpl || "") != "") ? yvaults[i].uimpl : uAddress;
            const blacklistAddress = yvaults[i].blacklist || ZERO_ADDRESS;
            const isBlacklistable = blacklistAddress != ZERO_ADDRESS;
            // create position
            var value = toBytes32(uAmount).toString();
            for(var j = 0; j < 200; ++j) {
              try { // solidity rigged balanceOf
                var index = ethers.utils.solidityKeccak256(["uint256", "uint256"],[policyholder3.address,j]);
                await setStorageAt(uimpl, index, value);
                var uBalance = await uToken.balanceOf(policyholder3.address);
                if(uBalance.eq(uAmount)) break;
              } catch(e) { }
              try { // vyper rigged balanceOf
                var index = ethers.utils.solidityKeccak256(["uint256", "uint256"],[j,policyholder3.address]);
                await setStorageAt(uimpl, index, value);
                var uBalance = await uToken.balanceOf(policyholder3.address);
                if(uBalance.eq(uAmount)) break;
              } catch(e) { }
            }
            expect(await uToken.balanceOf(policyholder3.address)).to.equal(uAmount);
            if(isBlacklistable) {
              const blacklistContract = await ethers.getContractAt(artifacts.Blacklist.abi, blacklistAddress);
              var value = toBytes32(BN.from(0)).toString();
              for(var j = 0; j < 200; ++j) {
                try {
                  var index = ethers.utils.solidityKeccak256(["uint256", "uint256"],[policyholder3.address,j]);
                  await setStorageAt(uimpl, index, value);
                  var blacklisted = await blacklistContract.isBlacklisted(policyholder3.address);
                  if(!blacklisted) break;
                } catch(e) { }
              }
              expect(await blacklistContract.isBlacklisted(policyholder3.address)).to.be.false;
            }
            await uToken.connect(policyholder3).approve(yvault.address, constants.MaxUint256);
            await yvault.connect(policyholder3).deposit(uAmount);
            expect(await uToken.balanceOf(policyholder3.address)).to.be.equal(0);
            const aAmount = await yvault.balanceOf(policyholder3.address);
            expect(aAmount).to.be.gt(0);
            // create policy
            await product.connect(policyholder3).buyPolicy(policyholder3.address, yAddress, coverAmount, blocks, { value: expectedPremium });
            let policyID = (await policyManager.totalPolicyCount()).toNumber();
            // sign swap
            let amountOut = 10000;
            let digest = getSubmitClaimDigest(DOMAIN_NAME, product.address, chainId, policyID, policyholder3.address, amountOut, deadline, SUBMIT_CLAIM_TYPEHASH);
            let signature = assembleSignature(sign(digest, Buffer.from(paclasSigner.privateKey.slice(2), "hex")));
            // submit claim
            let tx1 = await product.connect(policyholder3).submitClaim(policyID, amountOut, deadline, signature);
            expect(tx1).to.emit(product, "ClaimSubmitted").withArgs(policyID);
            expect(tx1).to.emit(claimsEscrow, "ClaimReceived").withArgs(policyID, policyholder3.address, amountOut);
            expect(await policyManager.exists(policyID)).to.be.false;
            // verify payout
            expect((await claimsEscrow.claim(policyID)).amount).to.equal(amountOut);
            await provider.send("evm_increaseTime", [COOLDOWN_PERIOD]); // add one hour
            let userEth1 = await policyholder3.getBalance();
            let tx2 = await claimsEscrow.connect(policyholder3).withdrawClaimsPayout(policyID);
            let receipt = await tx2.wait();
            let gasCost = receipt.gasUsed.mul(receipt.effectiveGasPrice);
            let userEth2 = await policyholder3.getBalance();
            expect(userEth2.sub(userEth1).add(gasCost)).to.equal(amountOut);
            ++success;
            successList.push(symbol);
            console.log(`\x1b[38;5;239m        ✓ ${symbol}\x1b[0m`);
          } catch (e) {
            console.log(`\x1b[31m        ✘ ${symbol}`);
            console.log("          "+e.stack.replace(/\n/g, "\n      "));
            console.log("\x1b[0m");
            failList.push(symbol);
          }
        }
        await hre.network.provider.request({method: "hardhat_stopImpersonatingAccount",params: [policyholder3Address]});
        if(failList.length != 0) {
          console.log("supported vaults:");
          console.log(successList.reduce((acc,val)=>`${acc}  - ${val}\n`,""));
          console.log("unsupported vaults:");
          console.log(failList.reduce((acc,val)=>`${acc}  - ${val}\n`,""));
        }
        expect(`${success}/${yvaults.length} supported vaults`).to.equal(`${yvaults.length}/${yvaults.length} supported vaults`);
      });
    });
  })
}<|MERGE_RESOLUTION|>--- conflicted
+++ resolved
@@ -101,11 +101,7 @@
     before(async function () {
       artifacts = await import_artifacts();
       await deployer.sendTransaction({to:deployer.address}); // for some reason this helps solidity-coverage
-<<<<<<< HEAD
-
-=======
-      
->>>>>>> 4e109e9c
+
       registry = (await deployContract(deployer, artifacts.Registry, [governor.address])) as Registry;
       weth = (await deployContract(deployer, artifacts.WETH)) as Weth9;
       await registry.connect(governor).setWeth(weth.address);
@@ -250,10 +246,7 @@
       let policyID2: BN;
       let daiAmount = BN.from(100000000000);
       let amountOut1 = 500000;
-<<<<<<< HEAD
-
-=======
->>>>>>> 4e109e9c
+
       before(async function () {
         let policyCount = await policyManager.totalPolicyCount();
         policyID1 = policyCount.add(1);
@@ -337,12 +330,7 @@
       it("cannot submit claim with invalid typehash", async function () {
         let digest = getSubmitClaimDigest(DOMAIN_NAME, product.address, chainId, policyID1, policyholder1.address, amountOut1, deadline, INVALID_TYPEHASH);
         let signature = assembleSignature(sign(digest, Buffer.from(paclasSigner.privateKey.slice(2), "hex")));
-<<<<<<< HEAD
         await expect(product.connect(policyholder1).submitClaim(policyID1, amountOut1, deadline, signature)).to.be.revertedWith("invalid signature");
-=======
-        await expect(product.connect(policyholder).submitClaim(policyID1, "700000", deadline, signature)).to.be.revertedWith("invalid signature");
-        await expect(product.connect(policyholder).submitClaim(policyID1, amountOut1, deadline.sub(1), signature)).to.be.revertedWith("invalid signature");
->>>>>>> 4e109e9c
       });
       it("can open a claim", async function () {
         // sign swap
