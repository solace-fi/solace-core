--- conflicted
+++ resolved
@@ -12,14 +12,7 @@
 import { expectClose } from "./utilities/chai_extensions";
 
 import { import_artifacts, ArtifactImports } from "./utilities/artifact_importer";
-<<<<<<< HEAD
 import { PolicyManager, YearnV2Product, ExchangeQuoter, ExchangeQuoterManual, Treasury, Weth9, ClaimsEscrow, Registry, Vault, RiskManager } from "../typechain";
-
-if(process.env.FORK_NETWORK === "mainnet"){
-  describe('YearnV2Product', () => {
-    const [deployer, user, paclasSigner] = provider.getWallets();
-=======
-import { PolicyManager, YearnV2Product, ExchangeQuoter, ExchangeQuoterManual, Treasury, Weth9, ClaimsEscrow, Registry, Vault } from "../typechain";
 import { getDomainSeparator, sign } from "./utilities/signature";
 import { ECDSASignature } from "ethereumjs-util";
 
@@ -70,7 +63,6 @@
 if(process.env.FORK_NETWORK === "mainnet"){
   describe('YearnV2Product', () => {
     const [deployer, user, user2, paclasSigner] = provider.getWallets();
->>>>>>> 98cbd055
     let artifacts: ArtifactImports;
 
     let policyManager: PolicyManager;
@@ -83,12 +75,9 @@
     let claimsEscrow: ClaimsEscrow;
     let vault: Vault;
     let registry: Registry;
-<<<<<<< HEAD
     let riskManager: RiskManager;
-=======
     let dai: Contract;
     let ydai: Contract;
->>>>>>> 98cbd055
 
     const ZERO_ADDRESS = "0x0000000000000000000000000000000000000000";
     const minPeriod = 6450; // this is about 1 day
@@ -205,16 +194,6 @@
         ]
       )) as YearnV2Product;
 
-<<<<<<< HEAD
-      await registry.setVault(vault.address);
-      await deployer.sendTransaction({to:vault.address,value:maxCoverAmount});
-      await registry.setClaimsEscrow(claimsEscrow.address);
-      await registry.setTreasury(treasury.address);
-      await registry.setPolicyManager(policyManager.address);
-      await registry.setRiskManager(riskManager.address);
-      await riskManager.setProductWeights([product.address],[1]);
-      await product.addSigner(paclasSigner.address);
-=======
       // deploy another YearnV2 Product
       product2 = (await deployContract(
         deployer,
@@ -239,11 +218,13 @@
       ydai = await ethers.getContractAt(artifacts.YVault.abi, YDAI_ADDRESS);
 
       await registry.setVault(vault.address);
+      await deployer.sendTransaction({to:vault.address,value:maxCoverAmount});
       await registry.setClaimsEscrow(claimsEscrow.address);
       await registry.setTreasury(treasury.address);
       await registry.setPolicyManager(policyManager.address);
-      await product.connect(deployer).addSigner(paclasSigner.address);
->>>>>>> 98cbd055
+      await registry.setRiskManager(riskManager.address);
+      await riskManager.setProductWeights([product.address],[1]);
+      await product.addSigner(paclasSigner.address);
     })
 
     describe("appraisePosition", function () {
