import hardhat from "hardhat";
import { waffle, ethers, upgrades } from "hardhat";
const { deployContract, solidity } = waffle;
import { MockProvider } from "ethereum-waffle";
const provider: MockProvider = waffle.provider;
import { BigNumber as BN, BigNumberish, constants, Wallet } from "ethers";
import { Contract } from "@ethersproject/contracts";
import { SignerWithAddress } from "@nomiclabs/hardhat-ethers/signers";
import chai from "chai";
const { expect } = chai;
chai.use(solidity);

import { encodePriceSqrt, FeeAmount, TICK_SPACINGS, getMaxTick, getMinTick } from "./utilities/uniswap";
import { encodePath } from "./utilities/path";

import { import_artifacts, ArtifactImports } from "./utilities/artifact_importer";
import { Solace, Treasury, MockErc20, Weth9, Registry, PolicyManager, Vault, GasGriefer } from "../typechain";

describe("Treasury", function() {
  let artifacts: ArtifactImports;
  // users
  let deployer: SignerWithAddress;
  let governor: SignerWithAddress;
  let liquidityProvider: SignerWithAddress;
  let mockPolicy: SignerWithAddress;
  let user: SignerWithAddress;
  let randAddress: SignerWithAddress;
  let mockProduct: SignerWithAddress;

  // solace contracts
  let solace: Solace;
  let treasury: Treasury;
  let weth: Weth9;
  let registry: Registry;
  let policyManager: PolicyManager;
  let mockToken1: MockErc20; // no path
  let mockToken2: MockErc20; // single pool path
  let mockToken3: MockErc20; // multi pool path
  let mockToken4: MockErc20; // invalid path

  let wethPath: string;
  let mockToken2Path: string;
  let mockToken3Path: string;
  let mockToken4Path: string;
  let defaultPath: string = "0x";

  // uniswap contracts
  let uniswapFactory: Contract;
  let uniswapRouter: Contract;
  let uniswapPositionManager: Contract;

  // vars
  const ZERO_ADDRESS = "0x0000000000000000000000000000000000000000";
  const ETH_ADDRESS = "0xEeeeeEeeeEeEeeEeEeEeeEEEeeeeEeeeeeeeEEeE";
  const ONE_HUNDRED = BN.from("100");
  const ONE_ETHER = BN.from("1000000000000000000");
  const TEN_ETHER = BN.from("10000000000000000000");
  const ONE_MILLION_ETHER = BN.from("1000000000000000000000000");

  before(async function() {
    //[deployer, governor, liquidityProvider, mockPolicy, user, randAddress, mockProduct] = provider.getWallets();
    [deployer, governor, liquidityProvider, mockPolicy, user, randAddress, mockProduct] = await hardhat.ethers.getSigners();
    artifacts = await import_artifacts();
    await deployer.sendTransaction({to:deployer.address}); // for some reason this helps solidity-coverage

    registry = (await deployContract(deployer, artifacts.Registry, [governor.address])) as Registry;
    weth = (await deployContract(deployer, artifacts.WETH)) as Weth9;
    await registry.connect(governor).setWeth(weth.address);

    // deploy solace
    solace = (await deployContract(deployer, artifacts.SOLACE, [governor.address])) as Solace;


    // deploy mock token 1
    mockToken1 = (await deployContract(deployer, artifacts.MockERC20, ["Mock Token 1", "MKT1", ONE_MILLION_ETHER])) as MockErc20;

    // deploy mock token 2
    mockToken2 = (await deployContract(deployer, artifacts.MockERC20, ["Mock Token 2", "MKT2", ONE_MILLION_ETHER])) as MockErc20;

    // deploy mock token 3
    mockToken3 = (await deployContract(deployer, artifacts.MockERC20, ["Mock Token 3", "MKT3", ONE_MILLION_ETHER])) as MockErc20;

    // deploy mock token 4
    mockToken4 = (await deployContract(deployer, artifacts.MockERC20, ["Mock Token 4", "MKT4", ONE_MILLION_ETHER])) as MockErc20;

    // deploy uniswap factory
    uniswapFactory = (await deployContract(deployer, artifacts.UniswapV3Factory)) as Contract;

    // deploy uniswap router
    uniswapRouter = (await deployContract(deployer, artifacts.SwapRouter, [uniswapFactory.address, weth.address])) as Contract;

    // deploy uniswap position manager
    uniswapPositionManager = (await deployContract(deployer, artifacts.NonfungiblePositionManager, [uniswapFactory.address, weth.address, ZERO_ADDRESS])) as Contract;

    // deploy treasury contract
    treasury = (await deployContract(deployer, artifacts.Treasury, [governor.address, registry.address])) as Treasury;
    await registry.connect(governor).setTreasury(treasury.address);

    // deploy policy manager
    policyManager = (await deployContract(deployer, artifacts.PolicyManager, [governor.address])) as PolicyManager;
    await registry.connect(governor).setPolicyManager(policyManager.address);

    // transfer tokens
    await solace.connect(governor).addMinter(governor.address);
    await solace.connect(governor).mint(governor.address, ONE_MILLION_ETHER);
    await weth.connect(liquidityProvider).deposit({ value: TEN_ETHER });
    await solace.connect(governor).transfer(liquidityProvider.address, TEN_ETHER);
    await mockToken1.transfer(liquidityProvider.address, TEN_ETHER);
    await mockToken2.transfer(liquidityProvider.address, TEN_ETHER);
    await mockToken3.transfer(liquidityProvider.address, TEN_ETHER);
    await mockToken4.transfer(liquidityProvider.address, TEN_ETHER);
    await weth.connect(mockPolicy).deposit({ value: ONE_ETHER });
    await solace.connect(governor).transfer(mockPolicy.address, ONE_ETHER);
    await mockToken1.transfer(mockPolicy.address, ONE_ETHER);
    await mockToken2.transfer(mockPolicy.address, ONE_ETHER);
    await mockToken3.transfer(mockPolicy.address, ONE_ETHER);
    await mockToken4.transfer(mockPolicy.address, ONE_ETHER);

    // create pools
    await createPool(weth, solace, FeeAmount.MEDIUM);
    await createPool(mockToken2, solace, FeeAmount.LOW);
    await createPool(mockToken3, weth, FeeAmount.HIGH);

    // add liquidity
    await addLiquidity(liquidityProvider, weth, solace, FeeAmount.MEDIUM, ONE_ETHER);
    await addLiquidity(liquidityProvider, mockToken2, solace, FeeAmount.LOW, ONE_ETHER);
    await addLiquidity(liquidityProvider, mockToken3, weth, FeeAmount.HIGH, ONE_ETHER);

    // encode paths
    wethPath = encodePath([weth.address, solace.address], [FeeAmount.MEDIUM]);
    mockToken2Path = encodePath([mockToken2.address, solace.address], [FeeAmount.LOW]);
    mockToken3Path = encodePath([mockToken3.address, weth.address, solace.address], [FeeAmount.HIGH, FeeAmount.MEDIUM]);
    mockToken4Path = encodePath([randAddress.address, randAddress.address], [FeeAmount.MEDIUM]);
  });

  describe("deployment", function () {
    it("reverts if zero registry", async function () {
      await expect(deployContract(deployer, artifacts.Treasury, [governor.address, ZERO_ADDRESS])).to.be.revertedWith("zero address registry");
    });
    it("reverts if zero weth", async function () {
      let registry2 = (await deployContract(deployer, artifacts.Registry, [governor.address])) as Registry;
      await expect(deployContract(deployer, artifacts.Treasury, [governor.address, registry2.address])).to.be.revertedWith("zero address weth");
    });
    it("routes to vault if set", async function () {
      let registry2 = (await deployContract(deployer, artifacts.Registry, [governor.address])) as Registry;
      await registry2.connect(governor).setWeth(weth.address);
      let vault2 = (await deployContract(deployer,artifacts.Vault,[governor.address,registry.address])) as Vault;
      await registry2.connect(governor).setVault(vault2.address);
      let treasury2 = (await deployContract(deployer, artifacts.Treasury, [governor.address, registry2.address])) as Treasury;
      expect(await treasury2.premiumRecipient(0)).to.equal(vault2.address);
      expect(await treasury2.numPremiumRecipients()).to.equal(1);
      expect(await treasury2.recipientWeight(0)).to.equal(1);
      expect(await treasury2.recipientWeight(1)).to.equal(0);
      expect(await treasury2.weightSum()).to.equal(1);
    });
    it("routes to treasury if vault not set", async function () {
      let registry2 = (await deployContract(deployer, artifacts.Registry, [governor.address])) as Registry;
      await registry2.connect(governor).setWeth(weth.address);
      let treasury2 = (await deployContract(deployer, artifacts.Treasury, [governor.address, registry2.address])) as Treasury;
      expect(await treasury2.numPremiumRecipients()).to.equal(0);
      expect(await treasury2.weightSum()).to.equal(0);
    });
  });

  describe("governance", function() {
    it("starts with the correct governor", async function() {
      expect(await treasury.governance()).to.equal(governor.address);
    });

    it("rejects setting new governance by non governor", async function() {
      await expect(treasury.connect(user).setPendingGovernance(user.address)).to.be.revertedWith("!governance");
    });

    it("can set new governance", async function() {
<<<<<<< HEAD
      let tx = await treasury.connect(governor).setPendingGovernance(deployer.address);
=======
      let tx = await treasury.connect(governor).setGovernance(deployer.address);
>>>>>>> 2057bcf5
      expect(tx).to.emit(treasury, "GovernancePending").withArgs(deployer.address);
      expect(await treasury.governance()).to.equal(governor.address);
      expect(await treasury.pendingGovernance()).to.equal(deployer.address);
    });

    it("rejects governance transfer by non governor", async function() {
      await expect(treasury.connect(user).acceptGovernance()).to.be.revertedWith("!pending governance");
    });

    it("can transfer governance", async function() {
      let tx = await treasury.connect(deployer).acceptGovernance();
      await expect(tx)
        .to.emit(treasury, "GovernanceTransferred")
        .withArgs(governor.address, deployer.address);
      expect(await treasury.governance()).to.equal(deployer.address);
      expect(await treasury.pendingGovernance()).to.equal(ZERO_ADDRESS);

      await treasury.connect(deployer).setPendingGovernance(governor.address);
      await treasury.connect(governor).acceptGovernance();
    });
  });

  describe("deposit", function() {
    it("can deposit solace", async function() {
      let depositAmount = ONE_HUNDRED;
      let balancesBefore = await getBalances(mockPolicy);
      await solace.connect(mockPolicy).transfer(treasury.address, depositAmount);
      let balancesAfter = await getBalances(mockPolicy);
      let balancesDiff = getBalancesDiff(balancesAfter, balancesBefore);
      expect(balancesDiff.treasurySolace).to.equal(depositAmount); // solace should increase
    });

    it("can deposit eth via receive", async function() {
      let depositAmount = ONE_HUNDRED;
      let balancesBefore = await getBalances(mockPolicy);
      await mockPolicy.sendTransaction({
        to: treasury.address,
        value: depositAmount,
        data: "0x",
      });
      let balancesAfter = await getBalances(mockPolicy);
      let balancesDiff = getBalancesDiff(balancesAfter, balancesBefore);
      expect(balancesDiff.treasurySolace).to.equal(0); // shouldnt swap
      expect(balancesDiff.treasuryEth).to.equal(depositAmount); // should hold eth
    });

    it("can deposit eth via fallback", async function() {
      let depositAmount = ONE_HUNDRED;
      let balancesBefore = await getBalances(mockPolicy);
      await mockPolicy.sendTransaction({
        to: treasury.address,
        value: depositAmount,
        data: "0xabcd",
      });
      let balancesAfter = await getBalances(mockPolicy);
      let balancesDiff = getBalancesDiff(balancesAfter, balancesBefore);
      expect(balancesDiff.treasurySolace).to.equal(0); // shouldnt swap
      expect(balancesDiff.treasuryEth).to.equal(depositAmount); // should hold eth
    });

    it("can deposit weth", async function() {
      let depositAmount = ONE_HUNDRED;
      await weth.connect(mockPolicy).deposit({ value: depositAmount });
      let balancesBefore = await getBalances(mockPolicy);
      await weth.connect(mockPolicy).transfer(treasury.address, depositAmount);
      let balancesAfter = await getBalances(mockPolicy);
      let balancesDiff = getBalancesDiff(balancesAfter, balancesBefore);
      expect(balancesDiff.treasurySolace).to.equal(0); // shouldnt swap
      expect(balancesDiff.treasuryWeth).to.equal(depositAmount); // should hold weth
    });

    it("can deposit other token", async function() {
      let depositAmount = ONE_HUNDRED;
      let balancesBefore = await getBalances(mockPolicy);
      await mockToken1.connect(mockPolicy).transfer(treasury.address, depositAmount);
      let balancesAfter = await getBalances(mockPolicy);
      let balancesDiff = getBalancesDiff(balancesAfter, balancesBefore);
      expect(balancesDiff.treasurySolace).to.equal(0); // solace should not increase
      expect(balancesDiff.treasuryMock1).to.equal(depositAmount); // should hold other token
    });
  });

  describe("wrap", function () {
    it("non governor cannot wrap eth", async function() {
      await expect(treasury.connect(user).wrap(1)).to.be.revertedWith("!governance");
    });
    it("can wrap eth", async function() {
      let depositAmount = BN.from(100);
      await user.sendTransaction({to: treasury.address, value: depositAmount});
      let wrapAmount = BN.from(50);
      let balancesBefore = await getBalances(user);
      await treasury.connect(governor).wrap(wrapAmount);
      let balancesAfter = await getBalances(user);
      let balancesDiff = getBalancesDiff(balancesAfter, balancesBefore);
      expect(balancesDiff.treasuryEth).to.equal(wrapAmount.mul(-1));
      expect(balancesDiff.treasuryWeth).to.equal(wrapAmount);
    });
    it("non governor cannot unwrap eth", async function() {
      await expect(treasury.connect(user).unwrap(1)).to.be.revertedWith("!governance");
    });
    it("can unwrap eth", async function() {
      let unwrapAmount = BN.from(50);
      let balancesBefore = await getBalances(user);
      await treasury.connect(governor).unwrap(unwrapAmount, { gasLimit: 60000 });
      let balancesAfter = await getBalances(user);
      let balancesDiff = getBalancesDiff(balancesAfter, balancesBefore);
      expect(balancesDiff.treasuryEth).to.equal(unwrapAmount);
      expect(balancesDiff.treasuryWeth).to.equal(unwrapAmount.mul(-1));
    });
  });

  describe("spend", function() {
    it("non governor cannot spend", async function() {
      await expect(treasury.connect(user).spend(solace.address, 100, governor.address)).to.be.revertedWith("!governance");
    });
    it("cannot spend zero address token", async function () {
      await expect(treasury.connect(governor).spend(ZERO_ADDRESS, 100, governor.address)).to.be.revertedWith("zero address token");
    });
    it("cannot spend to zero address recipient", async function () {
      await expect(treasury.connect(governor).spend(solace.address, 100, ZERO_ADDRESS)).to.be.revertedWith("zero address recipient");
    });
    it("can spend solace", async function() {
      let spendAmount = BN.from("5");
      let balancesBefore = await getBalances(user);
      let tx = await treasury.connect(governor).spend(solace.address, spendAmount, user.address);
      let balancesAfter = await getBalances(user);
      let balancesDiff = getBalancesDiff(balancesAfter, balancesBefore);
      expect(balancesDiff.treasurySolace).to.equal(spendAmount.mul(-1));
      expect(balancesDiff.userSolace).to.equal(spendAmount);
      await expect(tx)
        .to.emit(treasury, "FundsSpent")
        .withArgs(solace.address, spendAmount, user.address);
    });
    it("can spend unswapped token", async function() {
      let spendAmount = BN.from("5");
      let balancesBefore = await getBalances(user);
      let tx = await treasury.connect(governor).spend(mockToken1.address, spendAmount, user.address);
      let balancesAfter = await getBalances(user);
      let balancesDiff = getBalancesDiff(balancesAfter, balancesBefore);
      expect(balancesDiff.treasuryMock1).to.equal(spendAmount.mul(-1));
      expect(balancesDiff.userMock1).to.equal(spendAmount);
      await expect(tx)
        .to.emit(treasury, "FundsSpent")
        .withArgs(mockToken1.address, spendAmount, user.address);
    });
    it("can spend eth", async function() {
      let spendAmount = BN.from("5");
      let balancesBefore = await getBalances(user);
      let tx = await treasury.connect(governor).spend(ETH_ADDRESS, spendAmount, user.address);
      let balancesAfter = await getBalances(user);
      let balancesDiff = getBalancesDiff(balancesAfter, balancesBefore);
      expect(balancesDiff.treasuryEth).to.equal(spendAmount.mul(-1));
      expect(balancesDiff.userEth).to.equal(spendAmount);
      await expect(tx)
        .to.emit(treasury, "FundsSpent")
        .withArgs(ETH_ADDRESS, spendAmount, user.address);
    });
  });

  describe("route premiums", function() {
    it("with no recipients", async function () {
      expect(await treasury.numPremiumRecipients()).to.equal(0);
      expect(await treasury.weightSum()).to.equal(0);
    });
    it("can route premiums with no recipients", async function() {
      let balancesBefore = await getBalances(user);
      let depositAmount = 100;
      let tx = await treasury.connect(user).routePremiums({ value: depositAmount });
      expect(tx).to.emit(treasury, "PremiumsRouted").withArgs(depositAmount);
      let balancesAfter = await getBalances(user);
      let balancesDiff = getBalancesDiff(balancesAfter, balancesBefore);
      expect(balancesDiff.treasuryEth).to.equal(depositAmount);
    });
    it("non governor cannot set recipients", async function() {
      await expect(treasury.connect(user).setPremiumRecipients([], [1])).to.be.revertedWith("!governance");
    });
    it("validates recipients and weights", async function() {
      await expect(treasury.connect(governor).setPremiumRecipients([], [1, 2])).to.be.revertedWith("length mismatch");
      await expect(treasury.connect(governor).setPremiumRecipients([deployer.address], [0, 0])).to.be.revertedWith("1/0");
      expect(treasury.connect(governor).setPremiumRecipients(fill(16, deployer.address), fill(17, 1))).to.be.revertedWith("too many recipients");
    });
    it("can set recipients", async function() {
      let tx1 = await treasury.connect(governor).setPremiumRecipients([], [0]);
      expect(tx1).to.emit(treasury, "RecipientsSet");
      await treasury.connect(governor).setPremiumRecipients(fill(15, deployer.address), fill(16, 1));
      let tx2 = await treasury.connect(governor).setPremiumRecipients([deployer.address], [2, 3]);
      expect(tx2).to.emit(treasury, "RecipientsSet");
    });
    it("can route premiums", async function() {
      let balancesBefore = await getBalances(deployer);
      let depositAmount = 100;
      let tx1 = await treasury.connect(user).routePremiums({ value: depositAmount });
      expect(tx1).to.emit(treasury, "PremiumsRouted").withArgs(depositAmount);
      let balancesAfter = await getBalances(deployer);
      let balancesDiff = getBalancesDiff(balancesAfter, balancesBefore);
      expect(balancesDiff.treasuryEth).to.equal(60);
      expect(balancesDiff.userEth).to.equal(40);
      let tx2 = await treasury.connect(governor).routePremiums(); // empty routing
      expect(tx2).to.emit(treasury, "PremiumsRouted").withArgs(0);
    });
    it("is safe from gas griefing", async function () {
      let gasGriefer = (await deployContract(deployer, artifacts.GasGriefer)) as GasGriefer;
      await treasury.connect(governor).setPremiumRecipients([deployer.address, gasGriefer.address], [2, 3, 7]);
      let balancesBefore = await getBalances(deployer);
      let depositAmount = 120;
      let tx = await treasury.connect(user).routePremiums({ value: depositAmount });
      let balancesAfter = await getBalances(deployer);
      let balancesDiff = getBalancesDiff(balancesAfter, balancesBefore);
      expect(balancesDiff.userEth).to.equal(20);
      expect(await provider.getBalance(gasGriefer.address)).to.eq(0);
      expect(balancesDiff.treasuryEth).to.equal(100); // 30 + 70
      let receipt = await tx.wait();
      expect(receipt.gasUsed).to.be.lt(300000);
      expect(await gasGriefer.acc()).to.eq(0);
      await treasury.connect(governor).routePremiums(); // empty routing
    });
  });

  describe("refund", function() {
    before(async function() {
      await registry.connect(governor).setPolicyManager(policyManager.address);
    });
    it("non product cannot refund", async function() {
      await expect(treasury.connect(mockProduct).refund(user.address, 1)).to.be.revertedWith("!product");
    });
    it("cannot refund to zero address", async function () {
      await policyManager.connect(governor).addProduct(mockProduct.address);
      await expect(treasury.connect(mockProduct).refund(ZERO_ADDRESS, 1)).to.be.revertedWith("zero address recipient");
    });
    it("product can refund in full", async function() {
      await policyManager.connect(governor).addProduct(mockProduct.address);
      let balancesBefore = await getBalances(user);
      let refundAmount = balancesBefore.treasuryEth.sub(10);
      await treasury.connect(mockProduct).refund(user.address, refundAmount);
      let balancesAfter = await getBalances(user);
      let balancesDiff = getBalancesDiff(balancesAfter, balancesBefore);
      expect(balancesDiff.treasuryEth).to.equal(refundAmount.mul(-1));
      expect(balancesDiff.userEth).to.equal(refundAmount);
    });
    it("product can partially refund", async function() {
      // part 1: partial refund
      let balancesBefore = await getBalances(user);
      let totalEth = balancesBefore.treasuryEth.add(balancesBefore.treasuryWeth);
      let refundAmount = totalEth.add(10);
      await treasury.connect(mockProduct).refund(user.address, refundAmount);
      let balancesAfter = await getBalances(user);
      let balancesDiff = getBalancesDiff(balancesAfter, balancesBefore);
      expect(balancesAfter.treasuryEth).to.equal(0);
      expect(balancesAfter.treasuryWeth).to.equal(0);
      expect(balancesDiff.userEth).to.equal(totalEth);
      expect(await treasury.unpaidRefunds(user.address)).to.equal(10);
      // part 2: remainder
      await deployer.sendTransaction({to: treasury.address, value: 20});
      let tx = await treasury.connect(user).withdraw();
      let receipt = await tx.wait();
      let gasCost = receipt.gasUsed.mul(receipt.effectiveGasPrice);
      let balancesAfter2 = await getBalances(user);
      let balancesDiff2 = getBalancesDiff(balancesAfter2, balancesBefore);
      expect(balancesDiff2.userEth.add(gasCost)).to.equal(refundAmount);
      expect(await treasury.unpaidRefunds(user.address)).to.equal(0);
      // part 3: empty withdraw
      await treasury.connect(user).withdraw();
    });
  });

  describe("treasury with vault as a premium recipient", function () {
      let vault: Vault;

      before(async function() {
        vault = (await deployContract(deployer,artifacts.Vault,[governor.address,registry.address])) as Vault;
        await registry.connect(governor).setVault(vault.address);
        treasury = (await deployContract(deployer, artifacts.Treasury, [governor.address, registry.address])) as Treasury;
        await registry.connect(governor).setTreasury(treasury.address);
        await vault.connect(governor).addRequestor(treasury.address);
      });

      it("vault is a premium recipient", async function() {
        expect(await treasury.premiumRecipient(0)).to.equal(vault.address);
        expect(await treasury.numPremiumRecipients()).to.equal(1);
        expect(await treasury.recipientWeight(0)).to.equal(1);
        expect(await treasury.recipientWeight(1)).to.equal(0);
        expect(await treasury.weightSum()).to.equal(1);
      });

      it("can route premiums to vault", async function() {
        let vaultAmountBefore = await provider.getBalance(vault.address);
        let depositAmount = 100;
        let tx = await treasury.connect(user).routePremiums({ value: depositAmount });
        expect(tx).to.emit(treasury, "PremiumsRouted").withArgs(depositAmount);
        let vaultAmountAfter = await provider.getBalance(vault.address);
        expect(vaultAmountAfter.sub(depositAmount)).to.equal(vaultAmountBefore);
      });

      it("can refund from vault", async function() {
        await policyManager.connect(governor).addProduct(mockProduct.address);
        let vaultAmountBefore = await provider.getBalance(vault.address);
        let userBalanceBefore = await provider.getBalance(user.address);

        let refundAmount = 100;
        await treasury.connect(mockProduct).refund(user.address, refundAmount);
        let vaultAmountAfter = await provider.getBalance(vault.address);
        expect(vaultAmountBefore.sub(refundAmount)).to.equal(vaultAmountAfter);

        let userBalanceAfter = await provider.getBalance(user.address);
        expect(userBalanceAfter.sub(refundAmount)).to.equal(userBalanceBefore);
      });
  });

  describe("weth", function () {
    it("can mint via receive", async function () {
      let bal1 = await weth.balanceOf(user.address);
      await user.sendTransaction({to: weth.address, value: 10});
      let bal2 = await weth.balanceOf(user.address);
      expect(bal2.sub(bal1)).to.equal(10);
    });
    it("can mint via fallback", async function () {
      let bal1 = await weth.balanceOf(user.address);
      await user.sendTransaction({to: weth.address, value: 10, data: "0xabcd"});
      let bal2 = await weth.balanceOf(user.address);
      expect(bal2.sub(bal1)).to.equal(10);
    });
    it("can mint via deposit", async function () {
      let bal1 = await weth.balanceOf(user.address);
      await weth.connect(user).deposit({value: 10});
      let bal2 = await weth.balanceOf(user.address);
      expect(bal2.sub(bal1)).to.equal(10);
    });
    it("can withdraw", async function () {
      let bal1 = await weth.balanceOf(user.address);
      await weth.connect(user).withdraw(10);
      let bal2 = await weth.balanceOf(user.address);
      expect(bal1.sub(bal2)).to.equal(10);
    });
  });

  // helper functions

  // uniswap requires tokens to be in order
  function sortTokens(tokenA: string, tokenB: string) {
    return BN.from(tokenA).lt(BN.from(tokenB)) ? [tokenA, tokenB] : [tokenB, tokenA];
  }

  // creates, initializes, and returns a pool
  async function createPool(tokenA: Contract, tokenB: Contract, fee: FeeAmount) {
    let [token0, token1] = sortTokens(tokenA.address, tokenB.address);
    let pool;
    let tx = await uniswapFactory.createPool(token0, token1, fee);
    let events = (await tx.wait()).events;
    expect(events && events.length > 0 && events[0].args && events[0].args.pool);
    if (events && events.length > 0 && events[0].args && events[0].args.pool) {
      let poolAddress = events[0].args.pool;
      pool = new Contract(poolAddress, artifacts.UniswapV3Pool.abi) as Contract;
    } else {
      pool = new Contract(ZERO_ADDRESS, artifacts.UniswapV3Pool.abi) as Contract;
      expect(true).to.equal(false);
    }
    expect(pool).to.exist;
    if (pool) {
      let sqrtPrice = encodePriceSqrt(1, 1);
      await pool.connect(governor).initialize(sqrtPrice);
    }
    return pool;
  }

  // adds liquidity to a pool
  async function addLiquidity(liquidityProvider: SignerWithAddress, tokenA: Contract, tokenB: Contract, fee: FeeAmount, amount: BigNumberish) {
    await tokenA.connect(liquidityProvider).approve(uniswapPositionManager.address, amount);
    await tokenB.connect(liquidityProvider).approve(uniswapPositionManager.address, amount);
    let [token0, token1] = sortTokens(tokenA.address, tokenB.address);
    await uniswapPositionManager.connect(liquidityProvider).mint({
      token0: token0,
      token1: token1,
      tickLower: getMinTick(TICK_SPACINGS[fee]),
      tickUpper: getMaxTick(TICK_SPACINGS[fee]),
      fee: fee,
      recipient: liquidityProvider.address,
      amount0Desired: amount,
      amount1Desired: amount,
      amount0Min: 0,
      amount1Min: 0,
      deadline: constants.MaxUint256,
    });
  }

  interface Balances {
    userSolace: BN;
    userEth: BN;
    userWeth: BN;
    userMock1: BN;
    userMock2: BN;
    userMock3: BN;
    userMock4: BN;
    treasurySolace: BN;
    treasuryEth: BN;
    treasuryWeth: BN;
    treasuryMock1: BN;
    treasuryMock2: BN;
    treasuryMock3: BN;
    treasuryMock4: BN;
  }

  async function getBalances(user: SignerWithAddress): Promise<Balances> {
    return {
      userSolace: await solace.balanceOf(user.address),
      userEth: await user.getBalance(),
      userWeth: await weth.balanceOf(user.address),
      userMock1: await mockToken1.balanceOf(user.address),
      userMock2: await mockToken2.balanceOf(user.address),
      userMock3: await mockToken3.balanceOf(user.address),
      userMock4: await mockToken4.balanceOf(user.address),
      treasurySolace: await solace.balanceOf(treasury.address),
      treasuryEth: await provider.getBalance(treasury.address),
      treasuryWeth: await weth.balanceOf(treasury.address),
      treasuryMock1: await mockToken1.balanceOf(treasury.address),
      treasuryMock2: await mockToken2.balanceOf(treasury.address),
      treasuryMock3: await mockToken3.balanceOf(treasury.address),
      treasuryMock4: await mockToken4.balanceOf(treasury.address),
    };
  }

  function getBalancesDiff(balances1: Balances, balances2: Balances): Balances {
    return {
      userSolace: balances1.userSolace.sub(balances2.userSolace),
      userEth: balances1.userEth.sub(balances2.userEth),
      userWeth: balances1.userWeth.sub(balances2.userWeth),
      userMock1: balances1.userMock1.sub(balances2.userMock1),
      userMock2: balances1.userMock2.sub(balances2.userMock2),
      userMock3: balances1.userMock3.sub(balances2.userMock3),
      userMock4: balances1.userMock4.sub(balances2.userMock4),
      treasurySolace: balances1.treasurySolace.sub(balances2.treasurySolace),
      treasuryEth: balances1.treasuryEth.sub(balances2.treasuryEth),
      treasuryWeth: balances1.treasuryWeth.sub(balances2.treasuryWeth),
      treasuryMock1: balances1.treasuryMock1.sub(balances2.treasuryMock1),
      treasuryMock2: balances1.treasuryMock2.sub(balances2.treasuryMock2),
      treasuryMock3: balances1.treasuryMock3.sub(balances2.treasuryMock3),
      treasuryMock4: balances1.treasuryMock4.sub(balances2.treasuryMock4),
    };
  }
});

function fill(length: number, filler: any) {
  let a = [];
  for(var i = 0; i < length; ++i) a.push(filler);
  return a;
}<|MERGE_RESOLUTION|>--- conflicted
+++ resolved
@@ -172,11 +172,7 @@
     });
 
     it("can set new governance", async function() {
-<<<<<<< HEAD
       let tx = await treasury.connect(governor).setPendingGovernance(deployer.address);
-=======
-      let tx = await treasury.connect(governor).setGovernance(deployer.address);
->>>>>>> 2057bcf5
       expect(tx).to.emit(treasury, "GovernancePending").withArgs(deployer.address);
       expect(await treasury.governance()).to.equal(governor.address);
       expect(await treasury.pendingGovernance()).to.equal(deployer.address);
