--- conflicted
+++ resolved
@@ -42,15 +42,8 @@
     beforeEach(async function () {
       weth = (await deployContract(owner,artifacts.WETH)) as Weth9;
       solace = (await deployContract(owner,artifacts.SOLACE,[newOwner.address])) as Solace;
-<<<<<<< HEAD
-
       let registryContract = await ethers.getContractFactory("Registry");
       registry = (await upgrades.deployProxy(registryContract, [owner.address], { kind: "uups" })) as Registry;
-
-=======
-      let registryContract = await ethers.getContractFactory("Registry");
-      registry = (await upgrades.deployProxy(registryContract, [owner.address], { kind: "uups" })) as Registry;
->>>>>>> 071d5c2c
       vault = (await deployContract(owner,artifacts.Vault,[owner.address,registry.address,weth.address])) as Vault;
       claimsEscrow = (await deployContract(owner,artifacts.ClaimsEscrow,[owner.address,registry.address])) as ClaimsEscrow;
       policyManager = (await deployContract(owner,artifacts.PolicyManager,[owner.address])) as PolicyManager;
