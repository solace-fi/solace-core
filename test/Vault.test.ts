import chai from "chai";
import { ethers, waffle, upgrades } from "hardhat";
import { BigNumber as BN, BigNumberish, constants } from "ethers";
import { getPermitDigest, sign, getDomainSeparator } from "./utilities/signature";
const { expect } = chai;
const { deployContract, solidity } = waffle;
const provider = waffle.provider;
chai.use(solidity);

import { import_artifacts, ArtifactImports } from "./utilities/artifact_importer";
import { Vault, Weth9, Registry, ClaimsEscrow, PolicyManager, RiskManager, MockProduct } from "../typechain";

describe("Vault", function () {
  let artifacts: ArtifactImports;
  let vault: Vault;
  let weth: Weth9;
  let registry: Registry;
  let claimsEscrow: ClaimsEscrow;
  let policyManager: PolicyManager;
  let mockProduct: MockProduct;
  let riskManager: RiskManager;

  const [owner, newOwner, depositor1, depositor2, claimant, mockEscrow, mockTreasury, coveredPlatform] = provider.getWallets();
  const tokenName = "Solace CP Token";
  const tokenSymbol = "SCP";
  const testDepositAmount1 = BN.from("1000000000000000000"); // one eth
  const testDepositAmount2 = BN.from("3000000000000000000"); // three eth
  const testDepositAmount3 = BN.from("5000000000000000000"); // five eth
  const testClaimAmount = BN.from("200000000000000000"); // 0.2 eth
  const ZERO_ADDRESS = "0x0000000000000000000000000000000000000000";
  const chainId = 31337;

  const cooldownMin = BN.from(604800);  // 7 days
  const cooldownMax = BN.from(3024000); // 35 days

  before(async function () {
    artifacts = await import_artifacts();
    await owner.sendTransaction({to:owner.address}); // for some reason this helps solidity-coverage
  })

  beforeEach(async function () {
    registry = (await deployContract(owner, artifacts.Registry, [owner.address])) as Registry;
    weth = (await deployContract(owner,artifacts.WETH)) as Weth9;
    await registry.setWeth(weth.address);
    vault = (await deployContract(owner,artifacts.Vault,[owner.address,registry.address])) as Vault;
    await registry.setVault(vault.address);
    claimsEscrow = (await deployContract(owner,artifacts.ClaimsEscrow,[owner.address,registry.address])) as ClaimsEscrow;
    await registry.setClaimsEscrow(claimsEscrow.address);
    policyManager = (await deployContract(owner,artifacts.PolicyManager,[owner.address])) as PolicyManager;
    await registry.setPolicyManager(policyManager.address);
    riskManager = (await deployContract(owner, artifacts.RiskManager, [owner.address, registry.address])) as RiskManager;
    await registry.setRiskManager(riskManager.address);
    mockProduct = (await deployContract(owner,artifacts.MockProduct,[owner.address,policyManager.address,registry.address,coveredPlatform.address,0,100000000000,1])) as MockProduct;
    await policyManager.addProduct(mockProduct.address);
  });

  describe("deployment", function () {
    it("should set the right token name and symbol", async function () {
      expect(await vault.name()).to.equal(tokenName);
      expect(await vault.symbol()).to.equal(tokenSymbol);
    });
    it("should set the governance address", async function () {
      expect(await vault.governance()).to.equal(owner.address);
    });
    it("should initialize DOMAIN_SEPARATOR correctly", async function () {
      expect(await vault.DOMAIN_SEPARATOR()).to.equal(getDomainSeparator(tokenName, vault.address, chainId));
    });
    it("reverts if zero registry", async function () {
      await expect(deployContract(owner, artifacts.Vault, [owner.address, ZERO_ADDRESS])).to.be.revertedWith("zero address registry");
    });
    it("reverts if zero weth", async function () {
      let registry2 = (await deployContract(owner, artifacts.Registry, [owner.address])) as Registry;
      await expect(deployContract(owner, artifacts.Vault, [owner.address, registry2.address])).to.be.revertedWith("zero address weth");
    });
  });

  describe("setPendingGovernance", function () {
    it("should allow governance to set new governance address", async function () {
      expect(await vault.governance()).to.equal(owner.address);
<<<<<<< HEAD
      let tx1 = await vault.connect(owner).setPendingGovernance(newOwner.address);
=======
      let tx1 = await vault.connect(owner).setGovernance(newOwner.address);
>>>>>>> 2057bcf5
      expect(tx1).to.emit(vault, "GovernancePending").withArgs(newOwner.address);
      expect(await vault.governance()).to.equal(owner.address);
      expect(await vault.pendingGovernance()).to.equal(newOwner.address);
      let tx2 = await vault.connect(newOwner).acceptGovernance();
      await expect(tx2).to.emit(vault, "GovernanceTransferred").withArgs(owner.address, newOwner.address);
      expect(await vault.governance()).to.equal(newOwner.address);
      expect(await vault.pendingGovernance()).to.equal(ZERO_ADDRESS);
    });
    it("should revert if not called by governance", async function () {
      await expect(vault.connect(depositor1).setPendingGovernance(depositor1.address)).to.be.revertedWith("!governance");
      await vault.connect(owner).setPendingGovernance(newOwner.address);
      await expect(vault.connect(depositor1).acceptGovernance()).to.be.revertedWith("!pending governance");
    });
  });

  describe("pause/unpause", function () {
    it("should revert if not called by governance", async function () {
      await expect(vault.connect(depositor1).pause()).to.be.revertedWith("!governance");
      await expect(vault.connect(depositor1).unpause()).to.be.revertedWith("!governance");
    });
    it("should successfully toggle paused state in Vault", async function () {
      let callPausedState = await vault.paused();
      expect(callPausedState).to.be.false;
      let tx1 = await vault.connect(owner).pause();
      expect(tx1).to.emit(vault, "Paused");
      callPausedState = await vault.paused();
      expect(callPausedState).to.be.true;
      let tx2 = await vault.connect(owner).unpause();
      expect(tx2).to.emit(vault, "Unpaused");
      callPausedState = await vault.paused();
      expect(callPausedState).to.be.false;
    });
  });

  describe("setCooldownWindow", function () {
    it("should return correct initial values", async function () {
      expect(await vault.cooldownMin()).to.equal(cooldownMin);
      expect(await vault.cooldownMax()).to.equal(cooldownMax);
    });
    it("should revert if not set by governance", async function () {
      await expect(vault.connect(depositor1).setCooldownWindow(3,4)).to.be.revertedWith("!governance");
    });
    it("should revert if invalid window", async function () {
      await expect(vault.connect(owner).setCooldownWindow(4,3)).to.be.revertedWith("invalid window");
    });
    it("should successfully set cooldown window", async function () {
      // lt
      let tx = await vault.connect(owner).setCooldownWindow(3,4);
      expect(tx).to.emit(vault, "CooldownWindowSet").withArgs(3, 4);
      expect(await vault.cooldownMin()).to.equal(3);
      expect(await vault.cooldownMax()).to.equal(4);
      // eq
      await vault.connect(owner).setCooldownWindow(7,7);
      expect(await vault.cooldownMin()).to.equal(7);
      expect(await vault.cooldownMax()).to.equal(7);
    });
  });

  describe("pricePerShare", function () {
    it("should initially return 1:1 ETH-SCP", async function () {
      expect(await vault.pricePerShare()).to.equal(BN.from("1000000000000000000"));
    });
    it("should stay at 1:1 on first deposit", async function () {
      await vault.connect(depositor1).depositEth({value: "500000000000000000"});
      expect(await vault.pricePerShare()).to.equal(BN.from("1000000000000000000"));
    });
    it("should appreciate on sale of coverage", async function () {
      await vault.connect(depositor1).depositEth({value: "500000000000000000"});
      await depositor1.sendTransaction({to: vault.address, value: "250000000000000000"});
      expect(await vault.pricePerShare()).to.equal(BN.from("1500000000000000000"));
    });
    it("should stay the same on deposit", async function () {
      await vault.connect(depositor1).depositEth({value: "500000000000000000"});
      await depositor1.sendTransaction({to: vault.address, value: "250000000000000000"});
      expect(await vault.pricePerShare()).to.equal(BN.from("1500000000000000000"));
      await vault.connect(depositor2).depositEth({value: "250000000000000000"});
      expect(await vault.pricePerShare()).to.be.closeTo("1500000000000000000", 10);
    });
    it("should stay the same on withdraw", async function () {
      await vault.connect(depositor1).depositEth({value: "500000000000000000"});
      await depositor1.sendTransaction({to: vault.address, value: "250000000000000000"});
      expect(await vault.pricePerShare()).to.equal(BN.from("1500000000000000000"));
      await vault.connect(owner).setCooldownWindow(0, "1099511627775"); // min, max uint40
      await vault.connect(depositor1).withdrawEth("250000000000000000");
      expect(await vault.pricePerShare()).to.equal(BN.from("1500000000000000000"));
    });
    it("should depreciate on payout of claims", async function () {
      await vault.connect(depositor1).depositEth({value: "500000000000000000"});
      await vault.connect(owner).addRequestor(depositor1.address);
      await vault.connect(depositor1).requestEth("250000000000000000");
      expect(await vault.pricePerShare()).to.equal(BN.from("500000000000000000"));
    });
    it("should stay the same on deposit", async function () {
      await vault.connect(depositor1).depositEth({value: "500000000000000000"});
      await vault.connect(owner).addRequestor(depositor1.address);
      await vault.connect(depositor1).requestEth("250000000000000000");
      expect(await vault.pricePerShare()).to.equal(BN.from("500000000000000000"));
      await vault.connect(depositor2).depositEth({value: "250000000000000000"});
      expect(await vault.pricePerShare()).to.equal(BN.from("500000000000000000"));
    });
    it("should stay the same on withdraw", async function () {
      await vault.connect(depositor1).depositEth({value: "500000000000000000"});
      await vault.connect(owner).addRequestor(depositor1.address);
      await vault.connect(depositor1).requestEth("250000000000000000");
      expect(await vault.pricePerShare()).to.equal(BN.from("500000000000000000"));
      await vault.connect(owner).setCooldownWindow(0, "1099511627775"); // min, max uint40
      await vault.connect(depositor1).withdrawEth("250000000000000000");
      expect(await vault.pricePerShare()).to.equal(BN.from("500000000000000000"));
    });
  })

  describe("maxRedeemableShares", function () {
    it("should initially return zero", async function () {
      expect(await vault.maxRedeemableShares(depositor1.address)).to.equal(0);
      expect(await vault.totalAssets()).to.equal(0);
      expect(await vault.totalSupply()).to.equal(0);
    });
    it("should return the correct maxRedeemableShares - user can withdraw entire CP token balance", async function () {
      // cover 0.5 eth
      let coverAmount = BN.from("500000000000000000");
      await mockProduct.connect(depositor1)._buyPolicy(depositor1.address, coverAmount, 123, ZERO_ADDRESS);
      expect(await riskManager.minCapitalRequirement()).to.equal(coverAmount);
      // deposit 1 + 3 = 4 eth
      await vault.connect(depositor1).depositEth({ value: testDepositAmount1 });
      await vault.connect(depositor2).depositEth({ value: testDepositAmount2 });
      // depositors should be able to withdraw in full
      const bal1 = await vault.balanceOf(depositor1.address);
      expect(bal1).to.equal(testDepositAmount1);
      expect(await vault.maxRedeemableShares(depositor1.address)).to.equal(bal1);
      const bal2 = await vault.balanceOf(depositor2.address);
      expect(bal2).to.equal(testDepositAmount2);
      expect(await vault.maxRedeemableShares(depositor2.address)).to.equal(bal2);
    });
    it("should return the correct maxRedeemableShares - user can withdraw up to a portion of their CP token balance", async function () {
      // cover 3.5 eth
      let coverAmount = BN.from("3500000000000000000");
      await mockProduct.connect(depositor1)._buyPolicy(depositor1.address, coverAmount, 123, ZERO_ADDRESS);
      expect(await riskManager.minCapitalRequirement()).to.equal(coverAmount);
      // deposit 1 + 3 = 4 eth
      await vault.connect(depositor1).depositEth({ value: testDepositAmount1 });
      await vault.connect(depositor2).depositEth({ value: testDepositAmount2 });
      // depositors should be able to withdraw in part
      const bal1 = await vault.balanceOf(depositor1.address);
      expect(bal1).to.equal(testDepositAmount1);
      expect(await vault.maxRedeemableShares(depositor1.address)).to.equal("500000000000000000"); // 4 - 3.5 = 0.5 eth
      const bal2 = await vault.balanceOf(depositor2.address);
      expect(bal2).to.equal(testDepositAmount2);
      expect(await vault.maxRedeemableShares(depositor2.address)).to.equal("500000000000000000");
    });
  });

  describe("deposit eth", function () {
    it("revert if vault is paused", async function () {
      await vault.connect(owner).pause();
      await expect(vault.connect(depositor1).depositEth({ value: testDepositAmount1 })).to.be.revertedWith("cannot deposit while paused");
    });
    it("should mint the first depositor CP tokens with ratio 1:1", async function () {
      await vault.connect(depositor1).depositEth({ value: testDepositAmount1 });
      expect(await vault.balanceOf(depositor1.address)).to.equal(testDepositAmount1);
    });
    it("should mint WETH to the Vault", async function () {
      await vault.connect(depositor1).depositEth({ value: testDepositAmount1 });
      expect(await vault.totalAssets()).to.equal(testDepositAmount1);
    });
    it("should mint the second depositor CP tokens according to existing pool amount", async function () {
      await vault.connect(depositor1).depositEth({ value: testDepositAmount1 });
      expect(await vault.balanceOf(depositor1.address)).to.equal(testDepositAmount1);
      await depositor1.sendTransaction({to: vault.address, value: testDepositAmount2});

      const totalAssets = await vault.totalAssets();
      expect(totalAssets).to.equal(testDepositAmount1.add(testDepositAmount2));
      const totalSupply = await vault.totalSupply();
      expect(totalSupply).to.equal(testDepositAmount1);

      await vault.connect(depositor2).depositEth({ value: testDepositAmount3 });
      const bal2 = await vault.balanceOf(depositor2.address);
      expect(bal2).to.equal(testDepositAmount3.mul(totalSupply).div(totalAssets));

      expect(await vault.totalAssets()).to.equal(testDepositAmount1.add(testDepositAmount2).add(testDepositAmount3));
      expect(await vault.totalSupply()).to.equal(testDepositAmount1.add(bal2));
    });
    it("should emit Transfer event as CP tokens are minted", async function () {
      await expect(await vault.connect(depositor1).depositEth({ value: testDepositAmount1 })).to.emit(vault, "Transfer").withArgs(ZERO_ADDRESS, depositor1.address, testDepositAmount1);
    });
    it("should emit DepositMade event after function logic is successful", async function () {
      await expect(await vault.connect(depositor1).depositEth({ value: testDepositAmount1 })).to.emit(vault, "DepositMade").withArgs(depositor1.address, testDepositAmount1, testDepositAmount1);
    });
    it("should restart cooldown", async function () {
      let tx = await vault.connect(depositor1).startCooldown();
      expect(tx).to.emit(vault, "CooldownStarted").withArgs(depositor1.address);
      expect(await vault.cooldownStart(depositor1.address)).to.be.gt(0);
      await vault.connect(depositor1).depositEth({value: 1});
      expect(await vault.cooldownStart(depositor1.address)).to.equal(0);
    });
    it("should not mint on receive()", async function () {
      await depositor1.sendTransaction({
        to: vault.address,
        value: testDepositAmount1,
        data: "0x"
      });
      expect(await vault.balanceOf(depositor1.address)).to.equal(0);
    });
    it("should not mint on fallback()", async function () {
      await depositor1.sendTransaction({
        to: vault.address,
        value: testDepositAmount1,
        data: "0xabcd"
      });
      expect(await vault.balanceOf(depositor1.address)).to.equal(0);
    });
  });

  describe("deposit weth", function () {
    beforeEach(async function () {
      await weth.connect(depositor1).deposit({value:testDepositAmount1});
      await weth.connect(depositor1).approve(vault.address, testDepositAmount1);
      await weth.connect(depositor2).deposit({value:testDepositAmount1});
      await weth.connect(depositor2).approve(vault.address, testDepositAmount1);
    })
    it("revert if vault is paused", async function () {
      await vault.connect(owner).pause();
      await expect(vault.connect(depositor1).depositWeth(testDepositAmount1)).to.be.revertedWith("cannot deposit while paused");
    });
    it("should mint the first depositor CP tokens with ratio 1:1", async function () {
      await vault.connect(depositor1).depositWeth(testDepositAmount1);
      expect(await vault.balanceOf(depositor1.address)).to.equal(testDepositAmount1);
    });
    it("should mint WETH to the Vault", async function () {
      await vault.connect(depositor1).depositWeth(testDepositAmount1);
      expect(await vault.totalAssets()).to.equal(testDepositAmount1);
    });
    it("should mint the second depositor CP tokens according to existing pool amount", async function () {
      await vault.connect(depositor1).depositWeth(testDepositAmount1);
      expect(await vault.balanceOf(depositor1.address)).to.equal(testDepositAmount1);

      const callTotalAssets = await vault.totalAssets();
      const callTotalSupply = await vault.totalSupply();

      await vault.connect(depositor2).depositWeth(testDepositAmount1);
      expect(await vault.balanceOf(depositor2.address)).to.equal(testDepositAmount1.mul(callTotalSupply).div(callTotalAssets));

      expect(await vault.totalAssets()).to.equal(testDepositAmount1.mul(2));
    });
    it("should emit Transfer event as CP tokens are minted", async function () {
      await expect(await vault.connect(depositor1).depositWeth(testDepositAmount1)).to.emit(vault, "Transfer").withArgs(ZERO_ADDRESS, depositor1.address, testDepositAmount1);
    });
    it("should emit DepositMade event after function logic is successful", async function () {
      await expect(await vault.connect(depositor1).depositWeth(testDepositAmount1)).to.emit(vault, "DepositMade").withArgs(depositor1.address, testDepositAmount1, testDepositAmount1);
    });
    it("should restart cooldown", async function () {
      let tx = await vault.connect(depositor1).startCooldown();
      expect(tx).to.emit(vault, "CooldownStarted").withArgs(depositor1.address);
      expect(await vault.cooldownStart(depositor1.address)).to.be.gt(0);
      await vault.connect(depositor1).depositWeth(1);
      expect(await vault.cooldownStart(depositor1.address)).to.equal(0);
    });
  });

  describe("transfer", function () {
    it("can transfer between non cooldown accounts", async function () {
      expect(await vault.canTransfer(depositor1.address)).to.equal(true);
      expect(await vault.balanceOf(depositor1.address)).to.equal(0);
      expect(await vault.balanceOf(depositor2.address)).to.equal(0);
      await vault.connect(depositor1).depositEth({value: 1});
      expect(await vault.balanceOf(depositor1.address)).to.equal(1);
      expect(await vault.balanceOf(depositor2.address)).to.equal(0);
      await vault.connect(depositor1).transfer(depositor2.address, 1);
      expect(await vault.balanceOf(depositor1.address)).to.equal(0);
      expect(await vault.balanceOf(depositor2.address)).to.equal(1);
      await vault.connect(depositor2).approve(depositor1.address, 1);
      await vault.connect(depositor1).transferFrom(depositor2.address, depositor1.address, 1);
      expect(await vault.balanceOf(depositor1.address)).to.equal(1);
      expect(await vault.balanceOf(depositor2.address)).to.equal(0);
    });
    it("should revert if accounts are in cooldown", async function () {
      expect(await vault.balanceOf(depositor1.address)).to.equal(0);
      expect(await vault.balanceOf(depositor2.address)).to.equal(0);
      await vault.connect(depositor1).depositEth({value: 1});
      expect(await vault.balanceOf(depositor1.address)).to.equal(1);
      expect(await vault.balanceOf(depositor2.address)).to.equal(0);
      await vault.connect(depositor1).startCooldown();
      expect(await vault.canTransfer(depositor1.address)).to.equal(false);
      await expect(vault.connect(depositor1).transfer(depositor2.address, 1)).to.be.revertedWith("cannot transfer during cooldown");
      let tx = await vault.connect(depositor1).stopCooldown();
      expect(tx).to.emit(vault, "CooldownStopped").withArgs(depositor1.address);
      expect(await vault.canTransfer(depositor1.address)).to.equal(true);
      await vault.connect(depositor1).transfer(depositor2.address, 1);
      expect(await vault.balanceOf(depositor1.address)).to.equal(0);
      expect(await vault.balanceOf(depositor2.address)).to.equal(1);
      await vault.connect(depositor2).approve(depositor1.address, 1);
      await vault.connect(depositor2).startCooldown();
      await provider.send("evm_increaseTime", [60*60*24*1]);
      await provider.send("evm_mine", []);
      expect(await vault.canTransfer(depositor2.address)).to.equal(false);
      await expect(vault.connect(depositor1).transferFrom(depositor2.address, depositor1.address, 1)).to.be.revertedWith("cannot transfer during cooldown");
      await vault.connect(depositor1).startCooldown();
      await expect(vault.connect(depositor1).transferFrom(depositor2.address, depositor1.address, 1)).to.be.revertedWith("cannot transfer during cooldown");
      await provider.send("evm_increaseTime", [60*60*24*35]);
      await provider.send("evm_mine", []);
      expect(await vault.canTransfer(depositor1.address)).to.equal(true);
      expect(await vault.canTransfer(depositor2.address)).to.equal(true);
      await vault.connect(depositor1).transferFrom(depositor2.address, depositor1.address, 1);
      expect(await vault.balanceOf(depositor1.address)).to.equal(1);
      expect(await vault.balanceOf(depositor2.address)).to.equal(0);
    });
    it("does not care about cooldown while paused", async function () {
      expect(await vault.balanceOf(depositor1.address)).to.equal(0);
      expect(await vault.balanceOf(depositor2.address)).to.equal(0);
      await vault.connect(depositor1).depositEth({value: 1});
      await vault.connect(owner).pause();
      expect(await vault.balanceOf(depositor1.address)).to.equal(1);
      expect(await vault.balanceOf(depositor2.address)).to.equal(0);
      await vault.connect(depositor1).startCooldown();
      await vault.connect(depositor2).startCooldown();
      await vault.connect(depositor1).transfer(depositor2.address, 1);
      expect(await vault.balanceOf(depositor1.address)).to.equal(0);
      expect(await vault.balanceOf(depositor2.address)).to.equal(1);
      await vault.connect(depositor2).approve(depositor1.address, 1);
      await vault.connect(depositor1).transferFrom(depositor2.address, depositor1.address, 1);
      expect(await vault.balanceOf(depositor1.address)).to.equal(1);
      expect(await vault.balanceOf(depositor2.address)).to.equal(0);
    });
  });

  describe("withdraw eth", function () {
    beforeEach("deposit", async function () {
      await vault.connect(depositor1).depositEth({ value: testDepositAmount1 });
    });
    it("should revert if withdrawer tries to redeem more shares than they own", async function () {
      let cpBalance = await vault.balanceOf(depositor1.address);
      await expect(vault.connect(depositor1).withdrawEth(cpBalance.add(1))).to.be.revertedWith("insufficient scp balance");
    });
    it("should revert if withdrawal brings Vault's totalAssets below the minimum capital requirement", async function () {
      let balance = await vault.totalAssets();
      await mockProduct.connect(depositor1)._buyPolicy(depositor1.address, balance, 123, ZERO_ADDRESS);
      expect(await riskManager.minCapitalRequirement()).to.equal(balance);
      await expect(vault.connect(depositor1).withdrawEth(1)).to.be.revertedWith("insufficient assets");
    });
    it("should revert if cooldown not started", async function () {
      expect(await vault.canWithdraw(depositor1.address)).to.equal(false);
      await expect(vault.connect(depositor1).withdrawEth(0)).to.be.revertedWith("not in cooldown window");
    });
    it("should revert if not enough time passed", async function () {
      await vault.connect(depositor1).startCooldown();
      await provider.send("evm_increaseTime", [60*60*24*6]);
      await provider.send("evm_mine", []);
      expect(await vault.canWithdraw(depositor1.address)).to.equal(false);
      await expect(vault.connect(depositor1).withdrawEth(0)).to.be.revertedWith("not in cooldown window");
    });
    it("should revert if too much time passed", async function () {
      await vault.connect(depositor1).startCooldown();
      await provider.send("evm_increaseTime", [60*60*24*36]);
      await provider.send("evm_mine", []);
      expect(await vault.canWithdraw(depositor1.address)).to.equal(false);
      await expect(vault.connect(depositor1).withdrawEth(0)).to.be.revertedWith("not in cooldown window");
    });
    it("should withdraw if correct time passed", async function () {
      await vault.connect(depositor1).startCooldown();
      await provider.send("evm_increaseTime", [60*60*24*8]);
      await provider.send("evm_mine", []);
      expect(await vault.canWithdraw(depositor1.address)).to.equal(true);
      const ub1 = await depositor1.getBalance();
      const vb1 = await vault.totalAssets();
      const shares = await vault.balanceOf(depositor1.address);
      let tx = await vault.connect(depositor1).withdrawEth(shares);
      await expect(tx).to.emit(vault, "WithdrawalMade").withArgs(depositor1.address, testDepositAmount1);
      let receipt = await tx.wait();
      let gasCost = receipt.gasUsed.mul(receipt.effectiveGasPrice);
      const ub2 = await depositor1.getBalance();
      const vb2 = await vault.totalAssets();
      expect(ub2.sub(ub1).add(gasCost)).to.equal(testDepositAmount1);
      expect(vb1.sub(vb2)).to.equal(testDepositAmount1);
    });
    it("should unwrap weth if necessary", async function () {
      await weth.connect(depositor1).deposit({value:testDepositAmount1});
      await weth.connect(depositor1).approve(vault.address, testDepositAmount1);
      await vault.connect(depositor1).depositWeth(testDepositAmount1);
      await vault.connect(depositor1).startCooldown();
      await provider.send("evm_increaseTime", [60*60*24*8]);
      const ub1 = await depositor1.getBalance();
      const vb1 = await vault.totalAssets();
      const shares = await vault.balanceOf(depositor1.address);
      let tx = await vault.connect(depositor1).withdrawEth(shares);
      await expect(tx).to.emit(vault, "WithdrawalMade").withArgs(depositor1.address, testDepositAmount1.mul(2));
      let receipt = await tx.wait();
      let gasCost = receipt.gasUsed.mul(receipt.effectiveGasPrice);
      const ub2 = await depositor1.getBalance();
      const vb2 = await vault.totalAssets();
      expect(ub2.sub(ub1).add(gasCost)).to.equal(testDepositAmount1.mul(2));
      expect(vb1.sub(vb2)).to.equal(testDepositAmount1.mul(2));
    });
    context("while vault is in paused", function () {
      beforeEach(async function () {
        await vault.connect(owner).pause();
      });
      it("does not care about mcr", async function () {
        let balance = await vault.balanceOf(depositor1.address);
        await mockProduct.connect(depositor1)._buyPolicy(depositor1.address, balance, 123, ZERO_ADDRESS);
        expect(await riskManager.minCapitalRequirement()).to.equal(balance);
        await expect(vault.connect(depositor1).withdrawEth(balance)).to.emit(vault, "WithdrawalMade").withArgs(depositor1.address, balance);
      });
      it("does not care about cooldown period", async function () {
        await expect(await vault.connect(depositor1).withdrawEth(0)).to.emit(vault, "WithdrawalMade").withArgs(depositor1.address, 0);
        await vault.connect(depositor1).startCooldown();
        await expect(await vault.connect(depositor1).withdrawEth(0)).to.emit(vault, "WithdrawalMade").withArgs(depositor1.address, 0);
        await provider.send("evm_increaseTime", [60*60*24*3]);
        await expect(await vault.connect(depositor1).withdrawEth(0)).to.emit(vault, "WithdrawalMade").withArgs(depositor1.address, 0);
        await provider.send("evm_increaseTime", [60*60*24*5]);
        await expect(await vault.connect(depositor1).withdrawEth(0)).to.emit(vault, "WithdrawalMade").withArgs(depositor1.address, 0);
        await provider.send("evm_increaseTime", [60*60*24*50]);
        await expect(await vault.connect(depositor1).withdrawEth(0)).to.emit(vault, "WithdrawalMade").withArgs(depositor1.address, 0);
      });
    });
  });

  describe("withdraw weth", function () {
    beforeEach("deposit", async function () {
      await weth.connect(depositor1).deposit({value:testDepositAmount1});
      await weth.connect(depositor1).approve(vault.address, testDepositAmount1);
      await vault.connect(depositor1).depositWeth(testDepositAmount1);
    });
    it("should revert if withdrawer tries to redeem more shares than they own", async function () {
      let cpBalance = await vault.balanceOf(depositor1.address);
      await expect(vault.connect(depositor1).withdrawWeth(cpBalance.add(1))).to.be.revertedWith("insufficient scp balance");
    });
    it("should revert if withdrawal brings Vault's totalAssets below the minimum capital requirement", async function () {
      let balance = await vault.totalAssets();
      await mockProduct.connect(depositor1)._buyPolicy(depositor1.address, balance, 123, ZERO_ADDRESS);
      expect(await riskManager.minCapitalRequirement()).to.equal(balance);
      await expect(vault.connect(depositor1).withdrawWeth(1)).to.be.revertedWith("insufficient assets");
    });
    it("should revert if cooldown not started", async function () {
      await expect(vault.connect(depositor1).withdrawWeth(0)).to.be.revertedWith("not in cooldown window");
    });
    it("should revert if not enough time passed", async function () {
      await vault.connect(depositor1).startCooldown();
      await provider.send("evm_increaseTime", [60*60*24*6]);
      await expect(vault.connect(depositor1).withdrawWeth(0)).to.be.revertedWith("not in cooldown window");
    });
    it("should revert if too much time passed", async function () {
      await vault.connect(depositor1).startCooldown();
      await provider.send("evm_increaseTime", [60*60*24*36]);
      await expect(vault.connect(depositor1).withdrawWeth(0)).to.be.revertedWith("not in cooldown window");
    });
    it("should withdraw if correct time passed", async function () {
      await vault.connect(depositor1).startCooldown();
      await provider.send("evm_increaseTime", [60*60*24*8]);
      const ub1 = await weth.balanceOf(depositor1.address);
      const vb1 = await vault.totalAssets();
      const shares = await vault.balanceOf(depositor1.address);
      let tx = await vault.connect(depositor1).withdrawWeth(shares);
      await expect(tx).to.emit(vault, "WithdrawalMade").withArgs(depositor1.address, testDepositAmount1);
      const ub2 = await weth.balanceOf(depositor1.address);
      const vb2 = await vault.totalAssets();
      expect(ub2.sub(ub1)).to.equal(testDepositAmount1);
      expect(vb1.sub(vb2)).to.equal(testDepositAmount1);
    });
    it("should wrap eth if necessary", async function () {
      await vault.connect(depositor1).depositEth({ value: testDepositAmount1 });
      await vault.connect(depositor1).startCooldown();
      await provider.send("evm_increaseTime", [60*60*24*8]);
      const ub1 = await weth.balanceOf(depositor1.address);
      const vb1 = await vault.totalAssets();
      const shares = await vault.balanceOf(depositor1.address);
      let tx = await vault.connect(depositor1).withdrawWeth(shares);
      await expect(tx).to.emit(vault, "WithdrawalMade").withArgs(depositor1.address, testDepositAmount1.mul(2));
      const ub2 = await weth.balanceOf(depositor1.address);
      const vb2 = await vault.totalAssets();
      expect(ub2.sub(ub1)).to.equal(testDepositAmount1.mul(2));
      expect(vb1.sub(vb2)).to.equal(testDepositAmount1.mul(2));
    });
    context("while vault is paused", function () {
      beforeEach(async function () {
        await vault.connect(owner).pause();
      });
      it("does not care about mcr", async function () {
        let balance = await vault.balanceOf(depositor1.address);
        await mockProduct.connect(depositor1)._buyPolicy(depositor1.address, balance, 123, ZERO_ADDRESS);
        expect(await riskManager.minCapitalRequirement()).to.equal(balance);
        await expect(vault.connect(depositor1).withdrawWeth(balance)).to.emit(vault, "WithdrawalMade").withArgs(depositor1.address, balance);
      });
      it("does not care about cooldown period", async function () {
        await expect(await vault.connect(depositor1).withdrawWeth(0)).to.emit(vault, "WithdrawalMade").withArgs(depositor1.address, 0);
        await vault.connect(depositor1).startCooldown();
        await expect(await vault.connect(depositor1).withdrawWeth(0)).to.emit(vault, "WithdrawalMade").withArgs(depositor1.address, 0);
        await provider.send("evm_increaseTime", [60*60*24*3]);
        await expect(await vault.connect(depositor1).withdrawWeth(0)).to.emit(vault, "WithdrawalMade").withArgs(depositor1.address, 0);
        await provider.send("evm_increaseTime", [60*60*24*5]);
        await expect(await vault.connect(depositor1).withdrawWeth(0)).to.emit(vault, "WithdrawalMade").withArgs(depositor1.address, 0);
        await provider.send("evm_increaseTime", [60*60*24*50]);
        await expect(await vault.connect(depositor1).withdrawWeth(0)).to.emit(vault, "WithdrawalMade").withArgs(depositor1.address, 0);
      });
    });
  });

  describe("requestors", async function () {
    it("should start with no authorized requestors", async function () {
      expect(await vault.isRequestor(claimsEscrow.address)).to.equal(false);
    });
    it("should revert add and remove requestors by non governance", async function () {
      await expect(vault.connect(depositor1).addRequestor(depositor1.address)).to.be.revertedWith("!governance");
      await expect(vault.connect(depositor1).removeRequestor(depositor1.address)).to.be.revertedWith("!governance");
    });
    it("should add and remove requestors", async function () {
<<<<<<< HEAD
      let tx1 = await vault.connect(owner).setRequestor(claimsEscrow.address, true);
      expect(tx1).to.emit(vault, "RequestorSet").withArgs(claimsEscrow.address, true);
      expect(await vault.isRequestor(claimsEscrow.address)).to.equal(true);
      let tx2 = await vault.connect(owner).setRequestor(claimsEscrow.address, false);
      expect(tx2).to.emit(vault, "RequestorSet").withArgs(claimsEscrow.address, false);
=======
      let tx1 = await vault.connect(owner).addRequestor(claimsEscrow.address);
      expect(tx1).to.emit(vault, "RequestorAdded").withArgs(claimsEscrow.address);
      expect(await vault.isRequestor(claimsEscrow.address)).to.equal(true);
      let tx2 = await vault.connect(owner).removeRequestor(claimsEscrow.address);
      expect(tx2).to.emit(vault, "RequestorRemoved").withArgs(claimsEscrow.address);
>>>>>>> 2057bcf5
      expect(await vault.isRequestor(claimsEscrow.address)).to.equal(false);
    });
    it("cannot add zero address requestor", async function () {
      await expect(vault.connect(owner).setRequestor(ZERO_ADDRESS, true)).to.be.revertedWith("zero address requestor");
      await expect(vault.connect(owner).setRequestor(ZERO_ADDRESS, false)).to.be.revertedWith("zero address requestor");
    });
  });

  describe("requestEth", function () {
    beforeEach(async function () {
      await vault.connect(owner).addRequestor(mockEscrow.address);
    })
    it("should revert if not called by a requestor", async function () {
      await expect(vault.requestEth(0)).to.be.revertedWith("!requestor");
    });
    it("should send eth", async function () {
      await registry.setClaimsEscrow(mockEscrow.address);
      await vault.depositEth({value: "10000000000000000000"}); // 10 eth
      const requestAmount = "7000000000000000000"; // 7 eth
      var balance1 = await mockEscrow.getBalance();
      let tx = await vault.connect(mockEscrow).requestEth(requestAmount);
      expect(tx).to.emit(vault, "FundsSent").withArgs(requestAmount);
      let receipt = await tx.wait();
      let gasCost = receipt.gasUsed.mul(receipt.effectiveGasPrice);
      var balance2 = await mockEscrow.getBalance();
      expect(balance2.sub(balance1).add(gasCost)).to.equal(requestAmount);
    });
    it("should get available eth", async function () {
      await registry.setClaimsEscrow(mockEscrow.address);
      await vault.depositEth({value: "10000000000000000000"}); // 10 eth
      let vaultBalance = await vault.totalAssets();
      let withdrawAmount = vaultBalance.add("2000000000000000000"); // 2 more eth than available
      var balance1 = await mockEscrow.getBalance();
      let tx = await vault.connect(mockEscrow).requestEth(withdrawAmount);
      expect(tx).to.emit(vault, "FundsSent").withArgs(vaultBalance);
      let receipt = await tx.wait();
      let gasCost = receipt.gasUsed.mul(receipt.effectiveGasPrice);
      var balance2 = await mockEscrow.getBalance();
      expect(balance2.sub(balance1).add(gasCost)).to.equal(vaultBalance);
    });
    it("can get zero eth", async function () {
      await registry.setClaimsEscrow(mockEscrow.address);
      var balance1 = await mockEscrow.getBalance();
      let tx = await vault.connect(mockEscrow).requestEth(0);
      expect(tx).to.emit(vault, "FundsSent").withArgs(0);
      let receipt = await tx.wait();
      let gasCost = receipt.gasUsed.mul(receipt.effectiveGasPrice);
      var balance2 = await mockEscrow.getBalance();
      expect(balance2.sub(balance1).add(gasCost)).to.equal(0);
    });
  });

  describe("share value", function () {
    beforeEach("set no cooldown", async function () {
      let tx = await vault.connect(owner).setCooldownWindow(0, BN.from("1099511627775")); // min, max uint40
      expect(tx).to.emit(vault, "CooldownWindowSet").withArgs(0, BN.from("1099511627775"));
    });
    it("deposits and withdraws at same value from start", async function () {
      // all zero initial state
      // deposit then withdraw
      let depositAmount = "10000000000000000000"; // 10 eth
      await vault.connect(depositor1).depositEth({value: depositAmount});
      let shares = await vault.balanceOf(depositor1.address);
      let bal1 = await depositor1.getBalance();
      let tx = await vault.connect(depositor1).withdrawEth(shares);
      let receipt = await tx.wait();
      let gasCost = receipt.gasUsed.mul(receipt.effectiveGasPrice);
      let bal2 = await depositor1.getBalance();
      let withdrawAmount = bal2.sub(bal1).add(gasCost);
      expect(withdrawAmount).to.equal(depositAmount);
    });
    it("deposits and withdraws at same value from state n with gains", async function () {
      // create initial state
      await vault.connect(depositor2).depositEth({value: "5000000000000000000"}); // 5 eth
      await depositor2.sendTransaction({to: vault.address, value: "3000000000000000000"}); // 3 eth
      // deposit then withdraw
      let depositAmount = "10000000000000000000"; // 10 eth
      await vault.connect(depositor1).depositEth({value: depositAmount});
      let shares = await vault.balanceOf(depositor1.address);
      let bal1 = await depositor1.getBalance();
      let tx = await vault.connect(depositor1).withdrawEth(shares);
      let receipt = await tx.wait();
      let gasCost = receipt.gasUsed.mul(receipt.effectiveGasPrice);
      let bal2 = await depositor1.getBalance();
      let withdrawAmount = bal2.sub(bal1).add(gasCost);
      expect(withdrawAmount).to.equal(depositAmount);
    });
    it("deposits and withdraws at same value from state n with losses", async function () {
      // create initial state
      await vault.connect(depositor2).depositEth({value: "5000000000000000000"}); // 5 eth
      await vault.connect(owner).addRequestor(depositor2.address);
      await vault.connect(depositor2).requestEth("3000000000000000000"); // 3 eth
      // deposit then withdraw
      let depositAmount = "10000000000000000000"; // 10 eth
      await vault.connect(depositor1).depositEth({value: depositAmount});
      let shares = await vault.balanceOf(depositor1.address);
      let bal1 = await depositor1.getBalance();
      let tx = await vault.connect(depositor1).withdrawEth(shares);
      let receipt = await tx.wait();
      let gasCost = receipt.gasUsed.mul(receipt.effectiveGasPrice);
      let bal2 = await depositor1.getBalance();
      let withdrawAmount = bal2.sub(bal1).add(gasCost);
      expect(withdrawAmount).to.equal(depositAmount);
    });
    it("cannot get flashloan attacked", async function () {
      // run through a bunch of random simulations
      var numSims = 25;
      for(var i = 0; i < numSims; ++i) {
        // create random initial state
        await vault.connect(depositor2).depositEth({value: randomBN("1000000000000000000")}); // deposit 0-1 eth
        if(Math.random() > 0.5) {
          await vault.connect(owner).addRequestor(depositor2.address);
          await vault.connect(depositor2).requestEth(randomBN(await vault.totalAssets())); // remove some
        } else {
          await depositor2.sendTransaction({to: vault.address, value: randomBN(await vault.totalAssets())}); // add some more
        }
        let ts = await vault.totalSupply();
        let ta = await vault.totalAssets();
        // deposit then withdraw
        let depositAmount = randomBN("10000000000000000000"); // 0-10 eth
        let transferAmount = Math.random() > 0.5
          ? randomBN("10000000000000000000") // 0-10 eth
          : BN.from(1); // 1 wei
        let flashloanAmount = depositAmount.add(transferAmount);
        await vault.connect(depositor1).depositEth({value: depositAmount});
        await depositor1.sendTransaction({to: vault.address, value: transferAmount});
        let shares = await vault.balanceOf(depositor1.address);
        let bal1 = await depositor1.getBalance();
        let tx = await vault.connect(depositor1).withdrawEth(shares);
        let receipt = await tx.wait();
        let gasCost = receipt.gasUsed.mul(receipt.effectiveGasPrice);
        let bal2 = await depositor1.getBalance();
        let withdrawAmount = bal2.sub(bal1).add(gasCost);
        if(withdrawAmount.gt(flashloanAmount)) {
          console.log("flashloan attack detected");
          console.log("initial supply  :", ts.toString());
          console.log("initial assets  :", ta.toString());
          console.log("deposit amount  :", depositAmount.toString());
          console.log("transfer amount :", transferAmount.toString());
        }
        expect(withdrawAmount).to.be.lte(flashloanAmount);
        // reset state
        await vault.connect(depositor2).withdrawEth(await vault.balanceOf(depositor2.address));
        expect(await vault.totalSupply()).to.equal(0);
        expect(await vault.totalAssets()).to.equal(0);
      }
    });
  })
});

function randomBN(max: BigNumberish): BN {
  return BN.from(ethers.utils.randomBytes(32)).mod(max);
}<|MERGE_RESOLUTION|>--- conflicted
+++ resolved
@@ -77,11 +77,7 @@
   describe("setPendingGovernance", function () {
     it("should allow governance to set new governance address", async function () {
       expect(await vault.governance()).to.equal(owner.address);
-<<<<<<< HEAD
       let tx1 = await vault.connect(owner).setPendingGovernance(newOwner.address);
-=======
-      let tx1 = await vault.connect(owner).setGovernance(newOwner.address);
->>>>>>> 2057bcf5
       expect(tx1).to.emit(vault, "GovernancePending").withArgs(newOwner.address);
       expect(await vault.governance()).to.equal(owner.address);
       expect(await vault.pendingGovernance()).to.equal(newOwner.address);
@@ -586,24 +582,15 @@
       await expect(vault.connect(depositor1).removeRequestor(depositor1.address)).to.be.revertedWith("!governance");
     });
     it("should add and remove requestors", async function () {
-<<<<<<< HEAD
-      let tx1 = await vault.connect(owner).setRequestor(claimsEscrow.address, true);
-      expect(tx1).to.emit(vault, "RequestorSet").withArgs(claimsEscrow.address, true);
-      expect(await vault.isRequestor(claimsEscrow.address)).to.equal(true);
-      let tx2 = await vault.connect(owner).setRequestor(claimsEscrow.address, false);
-      expect(tx2).to.emit(vault, "RequestorSet").withArgs(claimsEscrow.address, false);
-=======
       let tx1 = await vault.connect(owner).addRequestor(claimsEscrow.address);
       expect(tx1).to.emit(vault, "RequestorAdded").withArgs(claimsEscrow.address);
       expect(await vault.isRequestor(claimsEscrow.address)).to.equal(true);
       let tx2 = await vault.connect(owner).removeRequestor(claimsEscrow.address);
       expect(tx2).to.emit(vault, "RequestorRemoved").withArgs(claimsEscrow.address);
->>>>>>> 2057bcf5
       expect(await vault.isRequestor(claimsEscrow.address)).to.equal(false);
     });
     it("cannot add zero address requestor", async function () {
-      await expect(vault.connect(owner).setRequestor(ZERO_ADDRESS, true)).to.be.revertedWith("zero address requestor");
-      await expect(vault.connect(owner).setRequestor(ZERO_ADDRESS, false)).to.be.revertedWith("zero address requestor");
+      await expect(vault.connect(owner).addRequestor(ZERO_ADDRESS)).to.be.revertedWith("zero address requestor");
     });
   });
 
