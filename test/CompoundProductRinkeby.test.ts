import { waffle, ethers } from "hardhat";
const { deployContract, solidity } = waffle;
import { MockProvider } from "ethereum-waffle";
const provider: MockProvider = waffle.provider;
import { BigNumber as BN, BigNumberish, utils, constants, Contract } from "ethers";
import { ECDSASignature, ecsign } from 'ethereumjs-util';
import { getPermitDigest, sign, getDomainSeparator } from "./utilities/signature";
import chai from "chai";
const { expect } = chai;
chai.use(solidity);
import { config as dotenv_config } from 'dotenv';
dotenv_config();

import { expectClose } from "./utilities/chai_extensions";

import { import_artifacts, ArtifactImports } from "./utilities/artifact_importer";
import { PolicyManager, CompoundProductRinkeby, ExchangeQuoterManual, Treasury, Weth9, ClaimsEscrow, Registry, Vault, RiskManager } from "../typechain";

const EXCHANGE_TYPEHASH = utils.keccak256(utils.toUtf8Bytes("CompoundProductExchange(uint256 policyID,uint256 amountOut,uint256 deadline)"));

const chainId = 31337;
const deadline = constants.MaxUint256;

const toBytes32 = (bn: BN) => {
  return ethers.utils.hexlify(ethers.utils.zeroPad(bn.toHexString(), 32));
};

const setStorageAt = async (address: string, index: BigNumberish, value: string) => {
  await ethers.provider.send("hardhat_setStorageAt", [address, index, value]);
  await ethers.provider.send("evm_mine", []); // Just mines to the next block
};

// Returns the EIP712 hash which should be signed by the authorized signer
// in order to make a call to CompoundProduct.submitClaim()
function getSubmitClaimDigest(
    name: string,
    address: string,
    chainId: number,
    policyID: BigNumberish,
    amountOut: BigNumberish,
    deadline: BigNumberish
    ) {
    const DOMAIN_SEPARATOR = getDomainSeparator(name, address, chainId)
    return utils.keccak256(
        utils.solidityPack(
        ['bytes1', 'bytes1', 'bytes32', 'bytes32'],
        [
            '0x19',
            '0x01',
            DOMAIN_SEPARATOR,
            utils.keccak256(
            utils.defaultAbiCoder.encode(
                ['bytes32', 'uint256', 'uint256','uint256'],
                [EXCHANGE_TYPEHASH, policyID, amountOut, deadline]
            )
            ),
        ]
        )
    )
}

if(process.env.FORK_NETWORK === "rinkeby"){
  describe('CompoundProductRinkeby', () => {
    const [deployer, user, user2, user3, paclasSigner] = provider.getWallets();
    let artifacts: ArtifactImports;

    let policyManager: PolicyManager;
    let product: CompoundProductRinkeby;
    let product2: CompoundProductRinkeby;
    let quoter2: ExchangeQuoterManual;
    let weth: Weth9;
    let treasury: Treasury;
    let claimsEscrow: ClaimsEscrow;
    let vault: Vault;
    let registry: Registry;
    let riskManager: RiskManager;

    let comptroller: Contract;
    let ceth: Contract;
    let cusdc: Contract;
    let usdc: Contract;
    let cdai: Contract;
    let dai: Contract;
    let uniswapRouter: Contract;

    const ZERO_ADDRESS = "0x0000000000000000000000000000000000000000";
    const minPeriod = 6450; // this is about 1 day
    const maxPeriod = 45100; // this is about 1 week from https://ycharts.c om/indicators/ethereum_blocks_per_day
    const threeDays = 19350;
    const maxCoverAmount = BN.from("1000000000000000000000"); // 1000 Ether in wei
    const price = 11044; // 2.60%/yr

    const COMPTROLLER_ADDRESS = "0x2EAa9D77AE4D8f9cdD9FAAcd44016E746485bddb";
    const cETH_ADDRESS = "0xd6801a1DfFCd0a410336Ef88DeF4320D6DF1883e";
    const USER1 = "0x0fb78424e5021404093aA0cFcf50B176B30a3c1d";
    const BALANCE1 = "1236588650796795918";

    const USDC_ADDRESS = "0x4DBCdF9B62e891a7cec5A2568C3F4FAF9E8Abe2b";
    const cUSDC_ADDRESS = "0x5B281A6DdA0B271e91ae35DE655Ad301C976edb1";
    const DAI_ADDRESS = "0x5592EC0cfb4dbc12D3aB100b257153436a1f0FEa";
    const cDAI_ADDRESS = "0x6D7F0754FFeb405d23C51CE938289d4835bE3b14";
    const WETH_ADDRESS = "0xc778417E063141139Fce010982780140Aa0cD5Ab";


    const COOLDOWN_PERIOD = 3600; // one hour

    before(async () => {
      artifacts = await import_artifacts();

      // deploy policy manager
      policyManager = (await deployContract(
        deployer,
        artifacts.PolicyManager,
        [
          deployer.address
        ]
      )) as PolicyManager;

      // deploy manual exchange quoter
      quoter2 = (await deployContract(
        deployer,
        artifacts.ExchangeQuoterManual,
        [
          deployer.address
        ]
      )) as ExchangeQuoterManual;
      await expect(quoter2.connect(user).setRates([],[])).to.be.revertedWith("!governance");
      await quoter2.setRates(["0xbf7a7169562078c96f0ec1a8afd6ae50f12e5a99","0x5592ec0cfb4dbc12d3ab100b257153436a1f0fea","0xeeeeeeeeeeeeeeeeeeeeeeeeeeeeeeeeeeeeeeee","0x6e894660985207feb7cf89faf048998c71e8ee89","0x4dbcdf9b62e891a7cec5a2568c3f4faf9e8abe2b","0xd9ba894e0097f8cc2bbc9d24d308b98e36dc6d02","0x577d296678535e4903d59a4c929b718e1d575e0a","0xddea378a6ddc8afec82c36e9b0078826bf9e68b6"],["264389616860428","445946382179077","1000000000000000000","10221603363836799","444641132530148","448496810835719","14864363968434576288","334585685516318"]);

      // deploy weth
      weth = (await deployContract(
          deployer,
          artifacts.WETH
      )) as Weth9;

      // deploy registry contract
      registry = (await deployContract(
        deployer,
        artifacts.Registry,
        [
          deployer.address
        ]
      )) as Registry;

      // deploy vault
      vault = (await deployContract(
        deployer,
        artifacts.Vault,
        [
          deployer.address,
          registry.address,
          weth.address
        ]
      )) as Vault;

      // deploy claims escrow
      claimsEscrow = (await deployContract(
          deployer,
          artifacts.ClaimsEscrow,
          [deployer.address, registry.address]
      )) as ClaimsEscrow;

      // deploy treasury contract
      treasury = (await deployContract(
        deployer,
        artifacts.Treasury,
        [
          deployer.address,
          ZERO_ADDRESS,
          weth.address,
          ZERO_ADDRESS
        ]
      )) as Treasury;

      // deploy risk manager contract
      riskManager = (await deployContract(deployer, artifacts.RiskManager, [deployer.address, registry.address])) as RiskManager;

      // deploy Compound Product
      product = (await deployContract(
        deployer,
        artifacts.CompoundProductRinkeby,
        [
          deployer.address,
          policyManager.address,
          registry.address,
          COMPTROLLER_ADDRESS,
          minPeriod,
          maxPeriod,
          price,
          1,
          quoter2.address
        ]
      )) as CompoundProductRinkeby;

      product2 = (await deployContract(
        deployer,
        artifacts.CompoundProductRinkeby,
        [
          deployer.address,
          policyManager.address,
          registry.address,
          COMPTROLLER_ADDRESS,
          minPeriod,
          maxPeriod,
          price,
          1,
          quoter2.address
        ]
      )) as CompoundProductRinkeby;

      // fetch contracts
      comptroller = await ethers.getContractAt(artifacts.IComptrollerRinkeby.abi, COMPTROLLER_ADDRESS);
      ceth = await ethers.getContractAt(artifacts.ICETH.abi, cETH_ADDRESS);
      cusdc = await ethers.getContractAt(artifacts.ICERC20.abi, cUSDC_ADDRESS);
      usdc = await ethers.getContractAt(artifacts.ERC20.abi, USDC_ADDRESS);
      cdai = await ethers.getContractAt(artifacts.ICERC20.abi, cDAI_ADDRESS);
      dai = await ethers.getContractAt(artifacts.ERC20.abi, DAI_ADDRESS);
      uniswapRouter = await ethers.getContractAt(artifacts.SwapRouter.abi, "0xE592427A0AEce92De3Edee1F18E0157C05861564");

      await registry.setVault(vault.address);
      await deployer.sendTransaction({to:vault.address,value:maxCoverAmount});
      await registry.setClaimsEscrow(claimsEscrow.address);
      await registry.setTreasury(treasury.address);
      await registry.setPolicyManager(policyManager.address);
      await registry.setRiskManager(riskManager.address);
      await riskManager.setProductWeights([product.address],[1]);
      await product.addSigner(paclasSigner.address);
    })

    describe("appraisePosition", function () {
      it("reverts if invalid pool or token", async function () {
        await expect(product.appraisePosition(user.address, ZERO_ADDRESS)).to.be.reverted;
        await expect(product.appraisePosition(user.address, user.address)).to.be.reverted;
      })

      it("no positions should have no value", async function () {
        expect(await product.appraisePosition(user.address, cETH_ADDRESS)).to.equal(0);
      })

      it("a position should have a value", async function () {
        expect(await product.appraisePosition(USER1, cETH_ADDRESS)).to.equal(BALANCE1);
      })
    })

    describe('implementedFunctions', function () {
      it('can getQuote', async function () {
        let price = BN.from(await product.price());
        let coverLimit = 5000 // cover 50% of the position
        let blocks = BN.from(threeDays)
        let expectedPremium = BN.from("132130362949693");
        let quote = BN.from(await product.getQuote(USER1, cETH_ADDRESS, coverLimit, blocks))
        expect(quote).to.equal(expectedPremium);
      })
      it('can buyPolicy', async function () {
        expect(await policyManager.totalSupply()).to.equal(0);
        expect(await policyManager.balanceOf(USER1)).to.equal(0);
        // adding the owner product to the ProductManager
        (await policyManager.connect(deployer).addProduct(product.address));
        expect(await policyManager.productIsActive(product.address)).to.equal(true);

        let coverLimit = 5000 // cover 50% of the position
        let blocks = threeDays
        let quote = BN.from(await product.getQuote(USER1, cETH_ADDRESS, coverLimit, blocks));
        let res = (await product.buyPolicy(USER1, cETH_ADDRESS, coverLimit, blocks, { value: quote }));
        let receipt = await res.wait()
        if(receipt.events) {
          var event = receipt.events.filter(event => event.event == "PolicyCreated")[0]
          if(event.args) {
            expect(event.args[0]).to.equal(1); // policyID
          }
        }
        expect(await policyManager.totalSupply()).to.equal(1);
        expect(await policyManager.balanceOf(USER1)).to.equal(1);
      })
      it("can buy duplicate policy", async function () {
        let coverLimit = 5000 // cover 50% of the position
        let blocks = threeDays
        let quote = BN.from(await product.getQuote(USER1, cETH_ADDRESS, coverLimit, blocks));
        await product.buyPolicy(USER1, cETH_ADDRESS, coverLimit, blocks, { value: quote });
      })
    })

    describe("submitClaim", function () {
      let policyID1 = 3;
      let policyID2 = 4;
      let policyID3 = 5;
<<<<<<< HEAD
      let policyID4 = 6;
      let amountIn1 = 3511921;
=======
>>>>>>> 2426c193
      let amountOut1 = 5000000000;
      let amountOut2 = 50000000;
      let amountOut3 = 1000000;
      let amountOut4 = 1000000;

      before(async function () {
        await deployer.sendTransaction({to: claimsEscrow.address, value: BN.from("1000000000000000000")});
        // create a cETH position and policy
        await ceth.connect(user).mint({value: BN.from("1000000000000000")});
        await ceth.connect(user).approve(product.address, constants.MaxUint256);
        let coverLimit = 10000
        let blocks = threeDays
        let quote = BN.from(await product.getQuote(user.address, cETH_ADDRESS, coverLimit, blocks));
        await product.connect(user).buyPolicy(user.address, cETH_ADDRESS, coverLimit, blocks, { value: quote });
        // create a cUSDC position and policy
        var ethIn = "100000";
        await uniswapRouter.connect(user).exactInputSingle({
          tokenIn: WETH_ADDRESS,
          tokenOut: USDC_ADDRESS,
          fee: 3000,
          recipient: user.address,
          deadline: deadline,
          amountIn: ethIn,
          amountOutMinimum: 0,
          sqrtPriceLimitX96: 0
        }, {value: ethIn});
        let usdcBalance = await usdc.balanceOf(user.address);
        expect(usdcBalance).to.be.gt(0);
        await usdc.connect(user).approve(cUSDC_ADDRESS, constants.MaxUint256)
        await cusdc.connect(user).mint(usdcBalance);
        await cusdc.connect(user).approve(product.address, constants.MaxUint256);
        quote = BN.from(await product.getQuote(user.address, cUSDC_ADDRESS, coverLimit, blocks));
        await product.connect(user).buyPolicy(user.address, cUSDC_ADDRESS, coverLimit, blocks, { value: quote });
        // create another cUSDC position and policy
        var ethIn = "100000000000";
        await uniswapRouter.connect(user2).exactInputSingle({
          tokenIn: WETH_ADDRESS,
          tokenOut: USDC_ADDRESS,
          fee: 3000,
          recipient: user2.address,
          deadline: deadline,
          amountIn: ethIn,
          amountOutMinimum: 0,
          sqrtPriceLimitX96: 0
        }, {value: ethIn});
        usdcBalance = await usdc.balanceOf(user2.address);
        expect(usdcBalance).to.be.gt(0);
        await usdc.connect(user2).approve(cUSDC_ADDRESS, constants.MaxUint256)
        await cusdc.connect(user2).mint(usdcBalance);
        let cusdcBalance = await cusdc.balanceOf(user2.address);
        await cusdc.connect(user2).approve(product.address, constants.MaxUint256);
        quote = BN.from(await product.getQuote(user2.address, cUSDC_ADDRESS, coverLimit, blocks));
        await product.connect(user2).buyPolicy(user2.address, cUSDC_ADDRESS, coverLimit, blocks, { value: quote });
      });
      it("cannot submit claim with expired signature", async function () {
        let digest = getSubmitClaimDigest("Solace.fi-CompoundProduct", product.address, chainId, policyID1, amountOut1, 0);
        let signature = assembleSignature(sign(digest, Buffer.from(paclasSigner.privateKey.slice(2), "hex")));
        await expect(product.connect(user).submitClaim(policyID1, amountOut1, 0, signature)).to.be.revertedWith("expired deadline");
      });
      it("cannot submit claim on someone elses policy", async function () {
        let digest = getSubmitClaimDigest("Solace.fi-CompoundProduct", product.address, chainId, policyID1, amountOut1, deadline);
        let signature = assembleSignature(sign(digest, Buffer.from(paclasSigner.privateKey.slice(2), "hex")));
        await expect(product.connect(deployer).submitClaim(policyID1, amountOut1, deadline, signature)).to.be.revertedWith("!policyholder");
      });
      it("cannot submit claim from wrong product", async function () {
        let digest = getSubmitClaimDigest("Solace.fi-CompoundProduct", product.address, chainId, policyID1, amountOut1, deadline);
        let signature = assembleSignature(sign(digest, Buffer.from(paclasSigner.privateKey.slice(2), "hex")));
        await expect(product2.connect(user).submitClaim(policyID1, amountOut1, deadline, signature)).to.be.revertedWith("wrong product");
      });
      it("cannot submit claim with forged signature", async function () {
        await expect(product.connect(user).submitClaim(policyID1, amountOut1, deadline, "0x")).to.be.revertedWith("invalid signature");
        await expect(product.connect(user).submitClaim(policyID1, amountOut1, deadline, "0xabcd")).to.be.revertedWith("invalid signature");
        await expect(product.connect(user).submitClaim(policyID1, amountOut1, deadline, "0x1234567890123456789012345678901234567890123456789012345678901234567890123456789012345678901234567890123456789012345678901234567890")).to.be.revertedWith("invalid signature");
      });
      it("cannot submit claim from unauthorized signer", async function () {
        let digest = getSubmitClaimDigest("Solace.fi-CompoundProduct", product.address, chainId, policyID1, amountOut1, deadline);
        let signature = assembleSignature(sign(digest, Buffer.from(deployer.privateKey.slice(2), "hex")));
        await expect(product.connect(user).submitClaim(policyID1, amountOut1, deadline, signature)).to.be.revertedWith("invalid signature");
      });
      it("cannot submit claim with changed arguments", async function () {
        let digest = getSubmitClaimDigest("Solace.fi-CompoundProduct", product.address, chainId, policyID1, amountOut1, deadline);
        let signature = assembleSignature(sign(digest, Buffer.from(paclasSigner.privateKey.slice(2), "hex")));
        await expect(product.connect(user).submitClaim(policyID1, amountOut2, deadline, signature)).to.be.revertedWith("invalid signature");
        await expect(product.connect(user).submitClaim(policyID1, amountOut1, deadline.sub(1), signature)).to.be.revertedWith("invalid signature");
      });
      it("can open a claim on a cETH position", async function () {
        // sign swap
        let digest = getSubmitClaimDigest("Solace.fi-CompoundProduct", product.address, chainId, policyID1, amountOut1, deadline);
        let signature = assembleSignature(sign(digest, Buffer.from(paclasSigner.privateKey.slice(2), "hex")));
        // submit claim
        let userCeth1 = await ceth.balanceOf(user.address);
        let userEth0 = await user.getBalance();
        let tx1 = await product.connect(user).submitClaim(policyID1, amountOut1, deadline, signature);
        let receipt1 = await tx1.wait();
        let gasCost1 = receipt1.gasUsed.mul(tx1.gasPrice || 0);
        let userEth1 = await user.getBalance();
<<<<<<< HEAD
        expect(userEth1.sub(userEth0).add(gasCost1)).to.equal(1000001631227728); // redeem value
=======
        expect(userEth1.sub(userEth0).add(gasCost1)).to.equal(0);
>>>>>>> 2426c193
        expect(tx1).to.emit(product, "ClaimSubmitted").withArgs(policyID1);
        expect(tx1).to.emit(claimsEscrow, "ClaimReceived").withArgs(policyID1, user.address, amountOut1);
        expect(await policyManager.exists(policyID1)).to.be.false;
        // verify payout
        expect((await claimsEscrow.claims(policyID1)).amount).to.equal(amountOut1);
        let userCeth2 = await ceth.balanceOf(user.address);
        expect(userCeth1.sub(userCeth2)).to.equal(0);
        await provider.send("evm_increaseTime", [COOLDOWN_PERIOD]); // add one hour
        let tx2 = await claimsEscrow.connect(user).withdrawClaimsPayout(policyID1);
        let receipt = await tx2.wait();
        let gasCost = receipt.gasUsed.mul(tx2.gasPrice || 0);
        let userEth2 = await user.getBalance();
        expect(userEth2.sub(userEth1).add(gasCost)).to.equal(amountOut1);
      });
      it("can open a claim on a cERC20 position", async function () {
        // sign swap
        let digest = getSubmitClaimDigest("Solace.fi-CompoundProduct", product.address, chainId, policyID2, amountOut2, deadline);
        let signature = assembleSignature(sign(digest, Buffer.from(paclasSigner.privateKey.slice(2), "hex")));
        // submit claim
        let userCusdc1 = await cusdc.balanceOf(user.address);
        let userUsdc1 = await usdc.balanceOf(user.address);
        let tx1 = await product.connect(user).submitClaim(policyID2, amountOut2, deadline, signature);
        expect(tx1).to.emit(product, "ClaimSubmitted").withArgs(policyID2);
        expect(tx1).to.emit(claimsEscrow, "ClaimReceived").withArgs(policyID2, user.address, amountOut2);
        expect(await policyManager.exists(policyID2)).to.be.false;
        // verify payout
        expect((await claimsEscrow.claims(policyID2)).amount).to.equal(amountOut2);
        let userCusdc2 = await cusdc.balanceOf(user.address);
        expect(userCusdc1.sub(userCusdc2)).to.equal(0);
        let userUsdc2 = await usdc.balanceOf(user.address);
        expect(userUsdc2.sub(userUsdc1)).to.equal(0);
        await provider.send("evm_increaseTime", [COOLDOWN_PERIOD]); // add one hour
        let userEth1 = await user.getBalance();
        let tx2 = await claimsEscrow.connect(user).withdrawClaimsPayout(policyID2);
        let receipt = await tx2.wait();
        let gasCost = receipt.gasUsed.mul(tx2.gasPrice || 0);
        let userEth2 = await user.getBalance();
        expect(userEth2.sub(userEth1).add(gasCost)).to.equal(amountOut2);
      });
      it("can open another claim on a cERC20 position", async function () {
        // sign swap
        let digest = getSubmitClaimDigest("Solace.fi-CompoundProduct", product.address, chainId, policyID3, amountOut3, deadline);
        let signature = assembleSignature(sign(digest, Buffer.from(paclasSigner.privateKey.slice(2), "hex")));
        // submit claim
        let userCusdc1 = await cusdc.balanceOf(user2.address);
        let userUsdc1 = await usdc.balanceOf(user2.address);
        let tx1 = await product.connect(user2).submitClaim(policyID3, amountOut3, deadline, signature);
        expect(tx1).to.emit(product, "ClaimSubmitted").withArgs(policyID3);
        expect(tx1).to.emit(claimsEscrow, "ClaimReceived").withArgs(policyID3, user2.address, amountOut3);
        expect(await policyManager.exists(policyID3)).to.be.false;
        // verify payout
        expect((await claimsEscrow.claims(policyID3)).amount).to.equal(amountOut3);
        let userCusdc2 = await cusdc.balanceOf(user2.address);
        expect(userCusdc1.sub(userCusdc2)).to.equal(0);
        let userUsdc2 = await usdc.balanceOf(user2.address);
        expect(userUsdc2.sub(userUsdc1)).to.equal(0);
        await provider.send("evm_increaseTime", [COOLDOWN_PERIOD]); // add one hour
        let userEth1 = await user2.getBalance();
        let tx2 = await claimsEscrow.connect(user2).withdrawClaimsPayout(policyID3);
        let receipt = await tx2.wait();
        let gasCost = receipt.gasUsed.mul(tx2.gasPrice || 0);
        let userEth2 = await user2.getBalance();
        expect(userEth2.sub(userEth1).add(gasCost)).to.equal(amountOut3);
      });
      it("should support all ctokens", async function () {
        var ctokens = [
          {"symbol":"cBAT","address":"0xEBf1A11532b93a529b5bC942B4bAA98647913002"},
          {"symbol":"cDAI","address":"0x6D7F0754FFeb405d23C51CE938289d4835bE3b14"},
          {"symbol":"cETH","address":"0xd6801a1DfFCd0a410336Ef88DeF4320D6DF1883e"},
          {"symbol":"cUSDC","address":"0x5B281A6DdA0B271e91ae35DE655Ad301C976edb1"},
          {"symbol":"cUSDT","address":"0x2fB298BDbeF468638AD6653FF8376575ea41e768"/*,"uimpl":"0x98394a121D26F90F4841e7BFE9dD4Aba05E666E4"*/},
          {"symbol":"cZRX","address":"0x52201ff1720134bBbBB2f6BC97Bf3715490EC19B","uimpl":"","blacklist":""}
        ];
        var success = 0;
        var successList = [];
        var failList = [];
        for(var i = 0; i < ctokens.length; ++i){
          try {
            // fetch contracts
            const ctokenAddress = ctokens[i].address;
            const symbol = ctokens[i].symbol;
            console.log(`        ${symbol}`);
            const cToken = await ethers.getContractAt(artifacts.ICERC20.abi, ctokenAddress);
            if(symbol == 'cETH') {
              await ceth.connect(user3).mint({value: BN.from("1000000000000000000")});
              expect(await cToken.balanceOf(user3.address)).to.be.gt(0);
            } else {
              const uAddress = await cToken.underlying();
              const uToken = await ethers.getContractAt(artifacts.ERC20.abi, uAddress);
              const decimals = await uToken.decimals();
              const uAmount = oneToken(decimals);
              const uimpl = ((ctokens[i].uimpl || "") != "") ? ctokens[i].uimpl : uAddress;
              const blacklistAddress = ctokens[i].blacklist || ZERO_ADDRESS;
              const isBlacklistable = blacklistAddress != ZERO_ADDRESS;
              // create position
              var value = toBytes32(uAmount).toString();
              for(var j = 0; j < 200; ++j) {
                try { // solidity rigged balanceOf
                  var index = ethers.utils.solidityKeccak256(["uint256", "uint256"],[user3.address,j]);
                  await setStorageAt(uimpl, index, value);
                  var uBalance = await uToken.balanceOf(user3.address);
                  if(uBalance.eq(uAmount)) break;
                } catch(e) { }
                try { // vyper rigged balanceOf
                  var index = ethers.utils.solidityKeccak256(["uint256", "uint256"],[j,user3.address]);
                  await setStorageAt(uimpl, index, value);
                  var uBalance = await uToken.balanceOf(user3.address);
                  if(uBalance.eq(uAmount)) break;
                } catch(e) { }
              }
              expect(await uToken.balanceOf(user3.address)).to.equal(uAmount);
              if(isBlacklistable) {
                const blacklistContract = await ethers.getContractAt(artifacts.Blacklist.abi, blacklistAddress);
                var value = toBytes32(BN.from(0)).toString();
                for(var j = 0; j < 200; ++j) {
                  try {
                    var index = ethers.utils.solidityKeccak256(["uint256", "uint256"],[user3.address,j]);
                    await setStorageAt(uimpl, index, value);
                    var blacklisted = await blacklistContract.isBlacklisted(user3.address);
                    if(!blacklisted) break;
                  } catch(e) { }
                }
                expect(await blacklistContract.isBlacklisted(user3.address)).to.be.false;
              }
              await uToken.connect(user3).approve(ctokenAddress, constants.MaxUint256);
              await cToken.connect(user3).mint(uAmount);
              expect(await uToken.balanceOf(user3.address)).to.be.equal(0);
            }
            const cAmount = await cToken.balanceOf(user3.address);
            expect(cAmount).to.be.gt(0);
            // create policy
            let coverLimit = 10000;
            let blocks = threeDays;
            let quote = BN.from(await product.getQuote(user3.address, ctokenAddress, coverLimit, blocks));
            quote = quote.mul(10001).div(10000);
            await product.connect(user3).buyPolicy(user3.address, ctokenAddress, coverLimit, blocks, { value: quote });
            let policyID = (await policyManager.totalPolicyCount()).toNumber();
            // sign swap
            let amountOut = 10000;
            let digest = getSubmitClaimDigest("Solace.fi-CompoundProduct", product.address, chainId, policyID, amountOut, deadline);
            let signature = assembleSignature(sign(digest, Buffer.from(paclasSigner.privateKey.slice(2), "hex")));
            // submit claim
            let tx1 = await product.connect(user3).submitClaim(policyID, amountOut, deadline, signature);
            expect(tx1).to.emit(product, "ClaimSubmitted").withArgs(policyID);
            expect(tx1).to.emit(claimsEscrow, "ClaimReceived").withArgs(policyID, user3.address, amountOut);
            expect(await policyManager.exists(policyID)).to.be.false;
            // verify payout
            expect((await claimsEscrow.claims(policyID)).amount).to.equal(amountOut);
            await provider.send("evm_increaseTime", [COOLDOWN_PERIOD]); // add one hour
            let userEth1 = await user3.getBalance();
            let tx2 = await claimsEscrow.connect(user3).withdrawClaimsPayout(policyID);
            let receipt = await tx2.wait();
            let gasCost = receipt.gasUsed.mul(tx2.gasPrice || 0);
            let userEth2 = await user3.getBalance();
            expectClose(userEth2.sub(userEth1).add(gasCost), amountOut);
            ++success;
            successList.push(symbol);
          } catch (e) {
            console.log(e);
            failList.push(ctokens[i].symbol);
          }
        }
        if(failList.length != 0) {
          console.log("supported tokens:", successList);
          console.log("unsupported tokens:", failList);
        }
        expect(`${success}/${ctokens.length} supported ctokens`).to.equal(`${ctokens.length}/${ctokens.length} supported ctokens`);
      });
    })

    describe("covered platform", function () {
      it("starts as comptroller", async function () {
        expect(await product.coveredPlatform()).to.equal(COMPTROLLER_ADDRESS);
        expect(await product.comptroller()).to.equal(COMPTROLLER_ADDRESS);
      });
      it("cannot be set by non governor", async function () {
        await expect(product.connect(user).setCoveredPlatform(user.address)).to.be.revertedWith("!governance");
      });
      it("can be set", async function () {
        await product.connect(deployer).setCoveredPlatform(treasury.address);
        expect(await product.coveredPlatform()).to.equal(treasury.address);
        expect(await product.comptroller()).to.equal(treasury.address);
        await product.connect(deployer).setCoveredPlatform(COMPTROLLER_ADDRESS);
      });
    });
  })
}

function buf2hex(buffer: Buffer) { // buffer is an ArrayBuffer
  return [...new Uint8Array(buffer)].map(x => x.toString(16).padStart(2, '0')).join('');
}

function assembleSignature(parts: ECDSASignature) {
  let { v, r, s } = parts;
  let v_ = Number(v).toString(16);
  let r_ = buf2hex(r);
  let s_ = buf2hex(s);
  return `0x${r_}${s_}${v_}`;
}

function oneToken(decimals: number) {
  var s = "1";
  for(var i = 0; i < decimals; ++i) s += "0";
  return BN.from(s);
}<|MERGE_RESOLUTION|>--- conflicted
+++ resolved
@@ -284,11 +284,6 @@
       let policyID1 = 3;
       let policyID2 = 4;
       let policyID3 = 5;
-<<<<<<< HEAD
-      let policyID4 = 6;
-      let amountIn1 = 3511921;
-=======
->>>>>>> 2426c193
       let amountOut1 = 5000000000;
       let amountOut2 = 50000000;
       let amountOut3 = 1000000;
@@ -384,12 +379,7 @@
         let tx1 = await product.connect(user).submitClaim(policyID1, amountOut1, deadline, signature);
         let receipt1 = await tx1.wait();
         let gasCost1 = receipt1.gasUsed.mul(tx1.gasPrice || 0);
-        let userEth1 = await user.getBalance();
-<<<<<<< HEAD
-        expect(userEth1.sub(userEth0).add(gasCost1)).to.equal(1000001631227728); // redeem value
-=======
         expect(userEth1.sub(userEth0).add(gasCost1)).to.equal(0);
->>>>>>> 2426c193
         expect(tx1).to.emit(product, "ClaimSubmitted").withArgs(policyID1);
         expect(tx1).to.emit(claimsEscrow, "ClaimReceived").withArgs(policyID1, user.address, amountOut1);
         expect(await policyManager.exists(policyID1)).to.be.false;
