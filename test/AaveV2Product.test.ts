--- conflicted
+++ resolved
@@ -101,11 +101,7 @@
     before(async function () {
       artifacts = await import_artifacts();
       await deployer.sendTransaction({to:deployer.address}); // for some reason this helps solidity-coverage
-<<<<<<< HEAD
-
-=======
-      
->>>>>>> 4e109e9c
+
       registry = (await deployContract(deployer, artifacts.Registry, [governor.address])) as Registry;
       weth = (await deployContract(deployer, artifacts.WETH)) as Weth9;
       await registry.connect(governor).setWeth(weth.address);
@@ -334,17 +330,12 @@
       it("cannot submit claim with invalid domain", async function () {
         let digest = getSubmitClaimDigest(INVALID_DOMAIN, product.address, chainId, policyID1, policyholder1.address, amountOut1, deadline, SUBMIT_CLAIM_TYPEHASH);
         let signature = assembleSignature(sign(digest, Buffer.from(paclasSigner.privateKey.slice(2), "hex")));
-<<<<<<< HEAD
         await expect(product.connect(policyholder1).submitClaim(policyID1, amountOut1, deadline, signature)).to.be.revertedWith("invalid signature");
       });
       it("cannot submit claim with invalid typehash", async function () {
         let digest = getSubmitClaimDigest(DOMAIN_NAME, product.address, chainId, policyID1, policyholder1.address, amountOut1, deadline, INVALID_TYPEHASH);
         let signature = assembleSignature(sign(digest, Buffer.from(paclasSigner.privateKey.slice(2), "hex")));
         await expect(product.connect(policyholder1).submitClaim(policyID1, amountOut1, deadline, signature)).to.be.revertedWith("invalid signature");
-=======
-        await expect(product.connect(policyholder).submitClaim(policyID1, "700000", deadline, signature)).to.be.revertedWith("invalid signature");
-        await expect(product.connect(policyholder).submitClaim(policyID1, amountOut1, deadline.sub(1), signature)).to.be.revertedWith("invalid signature");
->>>>>>> 4e109e9c
       });
       it("can open a claim", async function () {
         // sign swap
