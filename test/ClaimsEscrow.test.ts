import chai from "chai";
import { waffle, upgrades, ethers} from "hardhat";
import { BigNumber as BN, constants } from "ethers";
const { expect } = chai;
const { deployContract, solidity } = waffle;
const provider = waffle.provider;
chai.use(solidity);
import { expectClose } from "./utilities/math";

import { import_artifacts, ArtifactImports } from "./utilities/artifact_importer";
import { Registry, Vault, ClaimsEscrow, Weth9, PolicyManager } from "../typechain";
import { expectClose } from "./utilities/math";


describe("ClaimsEscrow", function () {
  let vault: Vault;
  let weth: Weth9;
  let registry: Registry;
  let claimsEscrow: ClaimsEscrow;
  let policyManager: PolicyManager;
  let artifacts: ArtifactImports;

  const [deployer, governor, newGovernor, depositor, claimant, mockProduct] = provider.getWallets();
  const testDepositAmount = BN.from("10");
  const testClaimAmount = BN.from("8");
  const testClaimAmount2 = BN.from("6");
  const testClaimAmount3 = BN.from("20");
  const claimID = BN.from("1");
  const ZERO_ADDRESS = "0x0000000000000000000000000000000000000000";
  const ETH_ADDRESS = "0xEeeeeEeeeEeEeeEeEeEeeEEEeeeeEeeeeeeeEEeE";
  const COOLDOWN_PERIOD = 3600; // one hour

  before(async function () {
    artifacts = await import_artifacts();
    await deployer.sendTransaction({to:deployer.address}); // for some reason this helps solidity-coverage

    // forking uses old timestamp, need to force update
<<<<<<< HEAD
=======
    await provider.send("evm_mine", []);
    const blockTimestamp = (await provider.getBlock('latest')).timestamp;
    const dateTimestamp = Math.floor(Date.now()/1000);
    const setTimestamp = Math.max(blockTimestamp, dateTimestamp) + 1;
    await provider.send("evm_setNextBlockTimestamp", [setTimestamp]);
>>>>>>> 2057bcf5
    await provider.send("evm_mine", []);
    const blockTimestamp = (await provider.getBlock('latest')).timestamp;
    const dateTimestamp = Math.floor(Date.now()/1000);
    const setTimestamp = Math.max(blockTimestamp, dateTimestamp) + 1;
    await provider.send("evm_setNextBlockTimestamp", [setTimestamp]);
    await provider.send("evm_mine", []);
  });

  beforeEach(async function () {
    registry = (await deployContract(deployer, artifacts.Registry, [governor.address])) as Registry;
    weth = (await deployContract(deployer, artifacts.WETH)) as Weth9;
    await registry.connect(governor).setWeth(weth.address);
    vault = (await deployContract(deployer, artifacts.Vault, [governor.address, registry.address])) as Vault;
    await registry.connect(governor).setVault(vault.address);
    claimsEscrow = (await deployContract(deployer, artifacts.ClaimsEscrow, [governor.address, registry.address])) as ClaimsEscrow;
    await registry.connect(governor).setClaimsEscrow(claimsEscrow.address);
    policyManager = (await deployContract(deployer, artifacts.PolicyManager, [governor.address])) as PolicyManager;
    await registry.connect(governor).setPolicyManager(policyManager.address);

    await policyManager.connect(governor).addProduct(mockProduct.address);
    await vault.connect(governor).addRequestor(claimsEscrow.address);
  });

  describe("deployment", function () {
    it("should set the governance address", async function () {
      expect(await claimsEscrow.governance()).to.equal(governor.address);
    });
    it("should revert if registry is zero address", async function () {
      await expect(deployContract(deployer, artifacts.ClaimsEscrow, [governor.address, ZERO_ADDRESS])).to.be.revertedWith("zero address registry");
    });
  });

  describe("setPendingGovernance", function () {
    it("should allow governance to set new governance address", async function () {
      expect(await claimsEscrow.governance()).to.equal(governor.address);
<<<<<<< HEAD
      let tx1 = await claimsEscrow.connect(governor).setPendingGovernance(newGovernor.address);
=======
      let tx1 = await claimsEscrow.connect(governor).setGovernance(newGovernor.address);
>>>>>>> 2057bcf5
      expect(tx1).to.emit(claimsEscrow, "GovernancePending").withArgs(newGovernor.address);
      expect(await claimsEscrow.governance()).to.equal(governor.address);
      expect(await claimsEscrow.pendingGovernance()).to.equal(newGovernor.address);
      let tx2 = await claimsEscrow.connect(newGovernor).acceptGovernance();
      await expect(tx2).to.emit(claimsEscrow, "GovernanceTransferred").withArgs(governor.address, newGovernor.address);
      expect(await claimsEscrow.governance()).to.equal(newGovernor.address);
      expect(await claimsEscrow.pendingGovernance()).to.equal(ZERO_ADDRESS);
    });
    it("should revert if not called by governance", async function () {
      await expect(claimsEscrow.connect(depositor).setPendingGovernance(depositor.address)).to.be.revertedWith("!governance");
      await claimsEscrow.connect(governor).setPendingGovernance(newGovernor.address);
      await expect(claimsEscrow.connect(depositor).acceptGovernance()).to.be.revertedWith("!pending governance");
    });
  });

  describe("receiveClaim", function () {
    beforeEach("deposit", async function () {
      await vault.connect(depositor).depositEth({ value: testDepositAmount});
    });
    it("should revert if not called by the vault", async function () {
      await expect(claimsEscrow.connect(deployer).receiveClaim(1, deployer.address, 0)).to.be.revertedWith("!product");
    });
    it("should revert if zero claimant", async function () {
      await expect(claimsEscrow.connect(mockProduct).receiveClaim(claimID, ZERO_ADDRESS, testClaimAmount)).to.be.revertedWith("zero address");
    });
    it("should create a Claim object with the right data", async function () {
      expect(await claimsEscrow.totalClaimsOutstanding()).to.equal(0);
      await claimsEscrow.connect(mockProduct).receiveClaim(claimID, claimant.address, testClaimAmount);
      expect(await claimsEscrow.totalClaimsOutstanding()).to.equal(testClaimAmount);
      const callClaimant = await claimsEscrow.ownerOf(claimID);
      expect(callClaimant).to.equal(claimant.address);
      const timestamp = (await provider.getBlock('latest')).timestamp;
      const claim1 = await claimsEscrow.claim(claimID);
      expect(claim1.amount).to.equal(testClaimAmount);
      expectClose(claim1.receivedAt, timestamp, 900);
      const claim2 = await claimsEscrow.getClaim(claimID);
      expect(claim2.amount).to.equal(testClaimAmount);
      expectClose(claim2.receivedAt, timestamp, 900);
    });
  });

  describe("withdrawClaimsPayout", function () {
    beforeEach("deposit to vault and approve claim", async function () {
      await vault.connect(depositor).depositEth({ value: testDepositAmount});
      await claimsEscrow.connect(mockProduct).receiveClaim(claimID, claimant.address, testClaimAmount);
    });
    it("should revert if invalid claimID", async function () {
      await expect(claimsEscrow.connect(deployer).withdrawClaimsPayout(999)).to.be.revertedWith("query for nonexistent token");
    });
    it("should revert if not called by the claimant", async function () {
      await expect(claimsEscrow.connect(deployer).withdrawClaimsPayout(claimID)).to.be.revertedWith("!claimant");
    });
    it("should revert if cooldown period has not elapsed", async function () {
      await expect(claimsEscrow.connect(claimant).withdrawClaimsPayout(claimID)).to.be.revertedWith("cooldown period has not elapsed");
    });
    it("should transfer claim amount to claimant", async function () {
      await provider.send("evm_increaseTime", [COOLDOWN_PERIOD]); // add one hour
      let bal1 = await claimant.getBalance();
      let tx = await claimsEscrow.connect(claimant).withdrawClaimsPayout(claimID);
      let receipt = await tx.wait();
      let gasCost = receipt.gasUsed.mul(receipt.effectiveGasPrice);
      let bal2 = await claimant.getBalance();
      expect(bal2.sub(bal1).add(gasCost)).to.equal(testClaimAmount);
      expect(await claimsEscrow.totalClaimsOutstanding()).to.equal(0);
    });
    it("should emit ClaimWithdrawn event after function logic is successful", async function () {
      await provider.send("evm_increaseTime", [COOLDOWN_PERIOD]); // add one hour
      expect(await claimsEscrow.connect(claimant).withdrawClaimsPayout(claimID)).to.emit(claimsEscrow, "ClaimWithdrawn").withArgs(claimID, claimant.address, testClaimAmount);
    });
    it("should delete the Claim object after successful withdrawal", async function () {
      await provider.send("evm_increaseTime", [COOLDOWN_PERIOD]); // add one hour
      await claimsEscrow.connect(claimant).withdrawClaimsPayout(claimID);
      expect(await claimsEscrow.exists(claimID)).to.be.false;
      await expect(claimsEscrow.ownerOf(claimID)).to.be.reverted;
      await expect(claimsEscrow.claim(claimID)).to.be.reverted;
      await expect(claimsEscrow.getClaim(claimID)).to.be.reverted;
    });
    it("should request more eth if needed", async function () { // and partial payout
      let claimID2 = 2;
      let balance1 = await claimant.getBalance();
      await claimsEscrow.connect(mockProduct).receiveClaim(claimID2, claimant.address, testClaimAmount3);
      expect(await claimsEscrow.totalClaimsOutstanding()).to.equal(testClaimAmount.add(testClaimAmount3));
      await vault.connect(depositor).depositEth({ value: 4 });
      await provider.send("evm_increaseTime", [COOLDOWN_PERIOD]); // add one hour
      let tx1 = await claimsEscrow.connect(claimant).withdrawClaimsPayout(claimID2);
      let receipt1 = await tx1.wait();
      let gasCost1 = receipt1.gasUsed.mul(receipt1.effectiveGasPrice);
      let balance2 = await claimant.getBalance();
      expect(balance2.sub(balance1).add(gasCost1)).to.equal(testDepositAmount.add(4));
      expect(await claimsEscrow.totalClaimsOutstanding()).to.equal(testClaimAmount.add(testClaimAmount3).sub(testDepositAmount.add(4)));
      expect(await claimsEscrow.exists(claimID2)).to.be.true;
      await vault.connect(depositor).depositEth({ value: 10 });
      let tx2 = await claimsEscrow.connect(claimant).withdrawClaimsPayout(claimID2);
      let receipt2 = await tx2.wait();
      let gasCost2 = receipt2.gasUsed.mul(receipt2.effectiveGasPrice);
      let balance3 = await claimant.getBalance();
      expect(balance3.sub(balance1).add(gasCost1).add(gasCost2)).to.equal(testClaimAmount3);
      expect(await claimsEscrow.totalClaimsOutstanding()).to.equal(testClaimAmount);
      expect(await claimsEscrow.exists(claimID2)).to.be.false;
    })
  });

  describe("adjustClaim", function () {
    beforeEach("deposit to vault and approve claim", async function () {
      await vault.connect(depositor).depositEth({ value: testDepositAmount});
      await claimsEscrow.connect(mockProduct).receiveClaim(3, claimant.address, 3);
      await claimsEscrow.connect(mockProduct).receiveClaim(1, claimant.address, testClaimAmount);
    });
    it("should revert if not called by governance", async function () {
      await expect(claimsEscrow.connect(claimant).adjustClaim(claimID, testClaimAmount2)).to.be.revertedWith("!governance");
    });
    it("should revert if claim doesnt exist", async function () {
      await expect(claimsEscrow.connect(governor).adjustClaim(999, testClaimAmount2)).to.be.revertedWith("query for nonexistent token");
    });
    it("should update claim object with the right data", async function () {
      expect(await claimsEscrow.totalClaimsOutstanding()).to.equal(testClaimAmount.add(3));
      let tx1 = await claimsEscrow.connect(governor).adjustClaim(claimID, testClaimAmount2);
      expect(tx1).to.emit(claimsEscrow, "ClaimAdjusted").withArgs(claimID, claimant.address, testClaimAmount, testClaimAmount2);
      expect(await claimsEscrow.totalClaimsOutstanding()).to.equal(testClaimAmount2.add(3));
      const callClaimant = await claimsEscrow.ownerOf(claimID);
      const callAmount = (await claimsEscrow.claim(claimID)).amount;
      expect(callClaimant).to.equal(claimant.address);
      expect(callAmount).to.equal(testClaimAmount2);
      await provider.send("evm_increaseTime", [COOLDOWN_PERIOD]); // add one hour
      let bal1 = await claimant.getBalance();
      let tx2 = await claimsEscrow.connect(claimant).withdrawClaimsPayout(claimID);
      let receipt = await tx2.wait();
      let gasCost = receipt.gasUsed.mul(receipt.effectiveGasPrice);
      let bal2 = await claimant.getBalance();
      expect(bal2.sub(bal1).add(gasCost)).to.equal(testClaimAmount2);
    });
  });

  describe("returnEth", function () {
    it("should revert if not called by governance", async function () {
      await expect(claimsEscrow.connect(claimant).returnEth(0)).to.be.revertedWith("!governance");
    });
    it("should returnEth", async function () {
      let escrowBalance1 = await provider.getBalance(claimsEscrow.address);
      let vaultBalance1 = await vault.totalAssets();
      await deployer.sendTransaction({
        to: claimsEscrow.address,
        value: 100,
        data: "0xabcd"
      });
      let tx = await claimsEscrow.connect(governor).returnEth(20);
      expect(tx).to.emit(claimsEscrow, "EthReturned").withArgs(20);
      let escrowBalance2 = await provider.getBalance(claimsEscrow.address);
      let vaultBalance2 = await vault.totalAssets();
      expect(escrowBalance2.sub(escrowBalance1)).to.eq(80);
      expect(vaultBalance2.sub(vaultBalance1)).to.eq(20);
    });
  });

  describe("cooldown", function () {
    it("should start at one hour", async function () {
      expect(await claimsEscrow.cooldownPeriod()).to.equal(COOLDOWN_PERIOD);
    });
    it("should revert setCooldown if called by non governance", async function () {
      await expect(claimsEscrow.connect(depositor).setCooldownPeriod(1)).to.be.revertedWith("!governance");
    });
    it("should set cooldown", async function () {
      let tx = await claimsEscrow.connect(governor).setCooldownPeriod(1);
      expect(tx).to.emit(claimsEscrow, "CooldownPeriodSet").withArgs(1);
      expect(await claimsEscrow.cooldownPeriod()).to.equal(1);
    });
  });

  describe("isWithdrawable", function () {
    let claimID = 1;
    beforeEach(async function () {
      await claimsEscrow.connect(mockProduct).receiveClaim(claimID, claimant.address, testClaimAmount);
    });
    it("non existant claim should not be withdrawable", async function () {
      expect(await claimsEscrow.isWithdrawable(999)).to.be.false;
    });
    it("new claim should not be withdrawable", async function () {
      expect(await claimsEscrow.isWithdrawable(claimID)).to.be.false;
    });
    it("claim should become withdrawable", async function () {
      await provider.send("evm_increaseTime", [COOLDOWN_PERIOD]);
      await deployer.sendTransaction({to: claimsEscrow.address});
      expect(await claimsEscrow.isWithdrawable(claimID)).to.be.true;
    });
  });

  describe("timeLeft", function () {
    let claimID = 1;
    beforeEach(async function () {
      await claimsEscrow.connect(mockProduct).receiveClaim(claimID, claimant.address, testClaimAmount);
    });
    it("reverts non existant claim", async function () {
      await expect(claimsEscrow.timeLeft(999)).to.be.revertedWith("query for nonexistent token");
    });
    it("need to wait entire cooldown period for a new claim", async function () {
      expect(await claimsEscrow.timeLeft(claimID)).to.be.closeTo(BN.from(COOLDOWN_PERIOD), 10);
    });
    it("counts down", async function () {
      await provider.send("evm_increaseTime", [1000]);
      await deployer.sendTransaction({to: claimsEscrow.address});
      expect(await claimsEscrow.timeLeft(claimID)).to.be.closeTo(BN.from(COOLDOWN_PERIOD-1000), 10);
    });
    it("hits zero", async function () {
      await provider.send("evm_increaseTime", [COOLDOWN_PERIOD]);
      await deployer.sendTransaction({to: claimsEscrow.address});
      expect(await claimsEscrow.timeLeft(claimID)).to.equal(0);
    });
  });

  describe("listTokensOfOwner", function () {
    it("lists claims", async function () {
      expect(await claimsEscrow.listTokensOfOwner(claimant.address)).to.deep.equal([]);
      await claimsEscrow.connect(mockProduct).receiveClaim(2, claimant.address, 0);
      expect(await claimsEscrow.listTokensOfOwner(claimant.address)).to.deep.equal([BN.from(2)]);
      await claimsEscrow.connect(mockProduct).receiveClaim(4, claimant.address, 0);
      expect(await claimsEscrow.listTokensOfOwner(claimant.address)).to.deep.equal([BN.from(2),BN.from(4)]);
      await claimsEscrow.connect(mockProduct).receiveClaim(6, deployer.address, 0);
      expect(await claimsEscrow.listTokensOfOwner(claimant.address)).to.deep.equal([BN.from(2),BN.from(4)]);
      await claimsEscrow.connect(mockProduct).receiveClaim(8, claimant.address, 0);
      expect(await claimsEscrow.listTokensOfOwner(claimant.address)).to.deep.equal([BN.from(2),BN.from(4),BN.from(8)]);
      await provider.send("evm_increaseTime", [COOLDOWN_PERIOD]);
      await claimsEscrow.connect(claimant).withdrawClaimsPayout(4);
<<<<<<< HEAD
      expect(await claimsEscrow.listClaims(claimant.address)).to.deep.equal([BN.from(2),BN.from(8)]);
    });
    it("does not list claims for zero address", async function () {
      await expect(claimsEscrow.listClaims(ZERO_ADDRESS)).to.be.revertedWith("zero address");
    });
  });

  describe("transfer", async function () {
    beforeEach(async function () {
      await claimsEscrow.connect(mockProduct).receiveClaim(1, claimant.address, 0);
    });
    it("should reject transfer of nonexistent token", async function () {
      await expect(claimsEscrow.connect(claimant).transfer(depositor.address, 99)).to.be.revertedWith("ERC721: operator query for nonexistent token");
    });
    it("should reject transfer by non owner", async function () {
      await expect(claimsEscrow.connect(depositor).transfer(depositor.address, claimID)).to.be.revertedWith("ERC721: transfer caller is not owner nor approved");
    });
    it("should transfer", async function () {
      let bal11 = await claimsEscrow.balanceOf(claimant.address);
      let bal12 = await claimsEscrow.balanceOf(depositor.address);
      let ts1 = await claimsEscrow.totalSupply();
      expect(await claimsEscrow.ownerOf(claimID)).to.equal(claimant.address);
      let tx = await claimsEscrow.connect(claimant).transfer(depositor.address, claimID);
      expect(tx).to.emit(claimsEscrow, "Transfer").withArgs(claimant.address, depositor.address, claimID);
      let bal21 = await claimsEscrow.balanceOf(claimant.address);
      let bal22 = await claimsEscrow.balanceOf(depositor.address);
      let ts2 = await claimsEscrow.totalSupply();
      expect(await claimsEscrow.ownerOf(claimID)).to.equal(depositor.address);
      expect(bal11.sub(bal21)).to.equal(1);
      expect(bal22.sub(bal12)).to.equal(1);
      expect(ts1).to.equal(ts2);
    });
    it("should reject safeTransfer of nonexistent token", async function () {
      await expect(claimsEscrow.connect(claimant).safeTransfer(claimant.address, 99)).to.be.revertedWith("ERC721: operator query for nonexistent token");
    });
    it("should reject safeTransfer by non owner", async function () {
      await expect(claimsEscrow.connect(depositor).safeTransfer(depositor.address, claimID)).to.be.revertedWith("ERC721: transfer caller is not owner nor approved");
    });
    it("should safeTransfer", async function () {
      let bal11 = await claimsEscrow.balanceOf(claimant.address);
      let bal12 = await claimsEscrow.balanceOf(depositor.address);
      let ts1 = await claimsEscrow.totalSupply();
      expect(await claimsEscrow.ownerOf(claimID)).to.equal(claimant.address);
      let tx = await claimsEscrow.connect(claimant).safeTransfer(depositor.address, claimID);
      expect(tx).to.emit(claimsEscrow, "Transfer").withArgs(claimant.address, depositor.address, claimID);
      let bal21 = await claimsEscrow.balanceOf(claimant.address);
      let bal22 = await claimsEscrow.balanceOf(depositor.address);
      let ts2 = await claimsEscrow.totalSupply();
      expect(await claimsEscrow.ownerOf(claimID)).to.equal(depositor.address);
      expect(bal11.sub(bal21)).to.equal(1);
      expect(bal22.sub(bal12)).to.equal(1);
      expect(ts1).to.equal(ts2);
=======
      expect(await claimsEscrow.listTokensOfOwner(claimant.address)).to.deep.equal([BN.from(2),BN.from(8)]);
>>>>>>> 2057bcf5
    });
  });
});<|MERGE_RESOLUTION|>--- conflicted
+++ resolved
@@ -9,7 +9,6 @@
 
 import { import_artifacts, ArtifactImports } from "./utilities/artifact_importer";
 import { Registry, Vault, ClaimsEscrow, Weth9, PolicyManager } from "../typechain";
-import { expectClose } from "./utilities/math";
 
 
 describe("ClaimsEscrow", function () {
@@ -35,14 +34,6 @@
     await deployer.sendTransaction({to:deployer.address}); // for some reason this helps solidity-coverage
 
     // forking uses old timestamp, need to force update
-<<<<<<< HEAD
-=======
-    await provider.send("evm_mine", []);
-    const blockTimestamp = (await provider.getBlock('latest')).timestamp;
-    const dateTimestamp = Math.floor(Date.now()/1000);
-    const setTimestamp = Math.max(blockTimestamp, dateTimestamp) + 1;
-    await provider.send("evm_setNextBlockTimestamp", [setTimestamp]);
->>>>>>> 2057bcf5
     await provider.send("evm_mine", []);
     const blockTimestamp = (await provider.getBlock('latest')).timestamp;
     const dateTimestamp = Math.floor(Date.now()/1000);
@@ -78,11 +69,7 @@
   describe("setPendingGovernance", function () {
     it("should allow governance to set new governance address", async function () {
       expect(await claimsEscrow.governance()).to.equal(governor.address);
-<<<<<<< HEAD
       let tx1 = await claimsEscrow.connect(governor).setPendingGovernance(newGovernor.address);
-=======
-      let tx1 = await claimsEscrow.connect(governor).setGovernance(newGovernor.address);
->>>>>>> 2057bcf5
       expect(tx1).to.emit(claimsEscrow, "GovernancePending").withArgs(newGovernor.address);
       expect(await claimsEscrow.governance()).to.equal(governor.address);
       expect(await claimsEscrow.pendingGovernance()).to.equal(newGovernor.address);
@@ -106,7 +93,7 @@
       await expect(claimsEscrow.connect(deployer).receiveClaim(1, deployer.address, 0)).to.be.revertedWith("!product");
     });
     it("should revert if zero claimant", async function () {
-      await expect(claimsEscrow.connect(mockProduct).receiveClaim(claimID, ZERO_ADDRESS, testClaimAmount)).to.be.revertedWith("zero address");
+      await expect(claimsEscrow.connect(mockProduct).receiveClaim(claimID, ZERO_ADDRESS, testClaimAmount)).to.be.revertedWith("zero address claimant");
     });
     it("should create a Claim object with the right data", async function () {
       expect(await claimsEscrow.totalClaimsOutstanding()).to.equal(0);
@@ -305,11 +292,10 @@
       expect(await claimsEscrow.listTokensOfOwner(claimant.address)).to.deep.equal([BN.from(2),BN.from(4),BN.from(8)]);
       await provider.send("evm_increaseTime", [COOLDOWN_PERIOD]);
       await claimsEscrow.connect(claimant).withdrawClaimsPayout(4);
-<<<<<<< HEAD
-      expect(await claimsEscrow.listClaims(claimant.address)).to.deep.equal([BN.from(2),BN.from(8)]);
+      expect(await claimsEscrow.listTokensOfOwner(claimant.address)).to.deep.equal([BN.from(2),BN.from(8)]);
     });
     it("does not list claims for zero address", async function () {
-      await expect(claimsEscrow.listClaims(ZERO_ADDRESS)).to.be.revertedWith("zero address");
+      await expect(claimsEscrow.listTokensOfOwner(ZERO_ADDRESS)).to.be.revertedWith("zero address owner");
     });
   });
 
@@ -358,9 +344,6 @@
       expect(bal11.sub(bal21)).to.equal(1);
       expect(bal22.sub(bal12)).to.equal(1);
       expect(ts1).to.equal(ts2);
-=======
-      expect(await claimsEscrow.listTokensOfOwner(claimant.address)).to.deep.equal([BN.from(2),BN.from(8)]);
->>>>>>> 2057bcf5
     });
   });
 });