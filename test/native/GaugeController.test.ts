/// @dev Testing simple setter/getter functions only in this test file.
/// @dev More complex integration tests in `UnderwritingLockVoting.test.ts`

import { ethers, waffle, upgrades } from "hardhat";
const { deployContract, solidity } = waffle;
import { MockProvider } from "ethereum-waffle";
const provider: MockProvider = waffle.provider;
import { BigNumber as BN, constants, BigNumberish, Wallet, ContractTransaction } from "ethers";
import chai from "chai";
const { expect } = chai;
chai.use(solidity);
import { import_artifacts, ArtifactImports } from "../utilities/artifact_importer";
import { UnderwritingLocker, UnderwritingLockVoting, Registry, MockErc20Permit, GaugeController } from "../../typechain";
import { expectDeployed } from "../utilities/expectDeployed";
import { expectClose } from "./../utilities/math";

/*******************
  GLOBAL CONSTANTS
*******************/
const ZERO = BN.from("0");
const ZERO_ADDRESS = "0x0000000000000000000000000000000000000000";
const ONE_ETHER = BN.from("1000000000000000000");
const ONE_MILLION_ETHER = ONE_ETHER.mul(1000000);
const ONE_YEAR = 31536000; // in seconds
const ONE_MONTH = ONE_YEAR / 12;
const ONE_WEEK = 604800; // in seconds
const DEPOSIT_AMOUNT = ONE_ETHER;
const SCALE_FACTOR = ONE_ETHER;
const ONE_PERCENT = ONE_ETHER.div(100);
const ONE_HUNDRED_PERCENT = ONE_ETHER;
const CUSTOM_GAS_LIMIT = 6000000;

describe("GaugeController", function () {
<<<<<<< HEAD
    const [deployer, governor, revenueRouter, voter1, anon] = provider.getWallets();
  
=======
    const [deployer, governor, revenueRouter, voter1, updater, anon] = provider.getWallets();

>>>>>>> df464fad
    /***************************
       VARIABLE DECLARATIONS
    ***************************/
    let token: MockErc20Permit;
    let registry: Registry;
    let underwritingLocker: UnderwritingLocker;
    let gaugeController: GaugeController;
    let voting: UnderwritingLockVoting;
    let artifacts: ArtifactImports;
    let snapshot: BN;

    before(async function () {
        artifacts = await import_artifacts();
        snapshot = await provider.send("evm_snapshot", []);
        await deployer.sendTransaction({to:deployer.address}); // for some reason this helps solidity-coverage

        // Deploy $UWE, and mint 1M $UWE to deployer
        token = (await deployContract(deployer, artifacts.MockERC20Permit, ["Underwriting Equity - Solace Native", "UWE", ONE_MILLION_ETHER, 18])) as MockErc20Permit;

        // Deploy registry
        registry = (await deployContract(deployer, artifacts.Registry, [governor.address])) as Registry;
    });

    after(async function () {
      await provider.send("evm_revert", [snapshot]);
    });

    describe("deployment", function () {
        it("reverts if zero address governance", async function () {
          await expect(deployContract(deployer, artifacts.GaugeController, [ZERO_ADDRESS, registry.address])).to.be.revertedWith("zero address governance");
        });
        it("reverts if zero address token", async function () {
          await expect(deployContract(deployer, artifacts.GaugeController, [governor.address, ZERO_ADDRESS])).to.be.revertedWith('ZeroAddressInput("token")');
        });
        it("deploys", async function () {
          gaugeController = (await deployContract(deployer, artifacts.GaugeController, [governor.address, token.address])) as GaugeController;
          await expectDeployed(gaugeController.address);
        });
        it("initializes properly", async function () {
          expect(await gaugeController.token()).eq(token.address);
          expect(await gaugeController.leverageFactor()).eq(ONE_HUNDRED_PERCENT);
          expect(await gaugeController.totalGauges()).eq(0);
          expect(await gaugeController.lastTimeGaugeWeightsUpdated()).eq(await gaugeController.getEpochStartTimestamp());
          expect(await gaugeController.getGaugeWeight(0)).eq(ZERO);
          expect(await gaugeController.getAllGaugeWeights()).deep.eq([ZERO]);
          expect(await gaugeController.getNumActiveGauges()).eq(0);
          expect(await gaugeController.getNumPausedGauges()).eq(0);
          expect(await gaugeController.getGaugeName(0)).eq("");
          expect(await gaugeController.isGaugeActive(0)).eq(false);
          expect(await gaugeController.getRateOnLineOfGauge(0)).eq(0);
          expect(await gaugeController.getVotePowerSum()).eq(0);
        });
        it("getEpochStartTimestamp gets current timestamp rounded down to a multiple of WEEK ", async function () {
          const CURRENT_TIME = (await provider.getBlock('latest')).timestamp;
          const EXPECTED_EPOCH_START_TIME = BN.from(CURRENT_TIME).div(ONE_WEEK).mul(ONE_WEEK)
          expect(await gaugeController.getEpochStartTimestamp()).eq(EXPECTED_EPOCH_START_TIME)
        });
        it("getEpochEndTimestamp() == getEpochStartTimestamp() + ONE_WEEK ", async function () {
          expect(await gaugeController.getEpochEndTimestamp()).eq((await gaugeController.getEpochStartTimestamp()).add(ONE_WEEK))
        });
        it("getInsuranceCapacity should revert before tokenholder added", async function () {
          await expect(gaugeController.getInsuranceCapacity()).to.be.revertedWith("NoTokenholdersAdded");
        });
    });

    describe("governance", () => {
      it("starts with the correct governor", async () => {
        expect(await gaugeController.governance()).to.equal(governor.address);
      });
      it("rejects setting new governance by non governor", async  () => {
        await expect(gaugeController.connect(voter1).setPendingGovernance(voter1.address)).to.be.revertedWith("!governance");
      });
      it("can set new governance", async () => {
        let tx = await gaugeController.connect(governor).setPendingGovernance(deployer.address);
        await expect(tx).to.emit(gaugeController, "GovernancePending").withArgs(deployer.address);
        expect(await gaugeController.governance()).to.equal(governor.address);
        expect(await gaugeController.pendingGovernance()).to.equal(deployer.address);
      });
      it("rejects governance transfer by non governor", async () => {
        await expect(gaugeController.connect(voter1).acceptGovernance()).to.be.revertedWith("!pending governance");
      });
      it("can transfer governance", async () => {
        let tx = await gaugeController.connect(deployer).acceptGovernance();
        await expect(tx)
          .to.emit(gaugeController, "GovernanceTransferred")
          .withArgs(governor.address, deployer.address);
        expect(await gaugeController.governance()).to.equal(deployer.address);
        await gaugeController.connect(deployer).setPendingGovernance(governor.address);
        await gaugeController.connect(governor).acceptGovernance();
      });
    });

    describe("addVotingContract", () => {
      it("non governor cannot add new voting contract", async  () => {
        await expect(gaugeController.connect(voter1).addVotingContract(voter1.address)).to.be.revertedWith("!governance");
      });
      it("can add new voting contract", async () => {
        let tx = await gaugeController.connect(governor).addVotingContract(voter1.address);
        await expect(tx).to.emit(gaugeController, "VotingContractAdded").withArgs(voter1.address);
      });
    });

    describe("removeVotingContract", () => {
      it("rejects setting new governance by non governor", async  () => {
        await expect(gaugeController.connect(voter1).removeVotingContract(voter1.address)).to.be.revertedWith("!governance");
      });
      it("cannot remove address, that has not previously been added as voting contract", async  () => {
        await expect(gaugeController.connect(governor).removeVotingContract(deployer.address)).to.be.revertedWith("VotingContractNotAdded");
      });
      it("can remove voting contract", async () => {
        let tx = await gaugeController.connect(governor).removeVotingContract(voter1.address);
        await expect(tx).to.emit(gaugeController, "VotingContractRemoved").withArgs(voter1.address);
      });
    });

    describe("addTokenholder", () => {
      it("non governor cannot add new tokenholder", async  () => {
        await expect(gaugeController.connect(voter1).addTokenholder(voter1.address)).to.be.revertedWith("!governance");
      });
      it("can add new tokenholder", async () => {
        let tx = await gaugeController.connect(governor).addTokenholder(voter1.address);
        await expect(tx).to.emit(gaugeController, "TokenholderAdded").withArgs(voter1.address);
      });
      it("getInsurancePremium() will not throw after tokenholder added", async () => {
        const tx = await gaugeController.getInsuranceCapacity()
      });
    });

    describe("removeTokenholder", () => {
      it("rejects setting new governance by non governor", async  () => {
        await expect(gaugeController.connect(voter1).removeTokenholder(voter1.address)).to.be.revertedWith("!governance");
      });
      it("cannot remove address, that has not previously been added as voting contract", async  () => {
        await expect(gaugeController.connect(governor).removeTokenholder(deployer.address)).to.be.revertedWith("TokenholderNotPresent");
      });
      it("can remove voting contract", async () => {
        let tx = await gaugeController.connect(governor).removeTokenholder(voter1.address);
        await expect(tx).to.emit(gaugeController, "TokenholderRemoved").withArgs(voter1.address);
      });
    });

    describe("setLeverageFactor", () => {
      it("non governor cannot setLeverageFactor", async  () => {
        await expect(gaugeController.connect(voter1).setLeverageFactor(ONE_HUNDRED_PERCENT)).to.be.revertedWith("!governance");
      });
      it("can set new leverage factor", async () => {
        let tx = await gaugeController.connect(governor).setLeverageFactor(ONE_HUNDRED_PERCENT.mul(2));
        await expect(tx).to.emit(gaugeController, "LeverageFactorSet").withArgs(ONE_HUNDRED_PERCENT.mul(2));
        expect(await gaugeController.leverageFactor()).eq(ONE_HUNDRED_PERCENT.mul(2))
        await gaugeController.connect(governor).setLeverageFactor(ONE_HUNDRED_PERCENT)
      });
    });

    describe("setToken", () => {
      it("non governor cannot setToken", async  () => {
        await expect(gaugeController.connect(voter1).setToken(voter1.address)).to.be.revertedWith("!governance");
      });
      it("can set new token", async () => {
        let tx = await gaugeController.connect(governor).setToken(voter1.address);
        await expect(tx).to.emit(gaugeController, "TokenSet").withArgs(voter1.address);
        expect(await gaugeController.token()).eq(voter1.address)
        await gaugeController.connect(governor).setToken(token.address)
      });
    });


    describe("setEpochLengthInWeeks", () => {
      it("non governor cannot setEpochLengthInWeeks", async  () => {
        await expect(gaugeController.connect(voter1).setEpochLengthInWeeks(1)).to.be.revertedWith("!governance");
      });
      it("cannot set epoch length to 0", async  () => {
        await expect(gaugeController.connect(governor).setEpochLengthInWeeks(0)).to.be.revertedWith("CannotSetEpochLengthTo0");
      });
      it("can setEpochLengthInWeeks", async () => {
        let tx = await gaugeController.connect(governor).setEpochLengthInWeeks(2);
        await expect(tx).to.emit(gaugeController, "EpochLengthSet").withArgs(2);
        expect(await gaugeController.getEpochLength()).eq(2 * ONE_WEEK);
        await gaugeController.connect(governor).setEpochLengthInWeeks(1);
        expect(await gaugeController.getEpochLength()).eq(ONE_WEEK);
      });
    });

    describe("addGauge", () => {
      it("non governor cannot add new gauge", async  () => {
        await expect(gaugeController.connect(voter1).addGauge("1", ONE_PERCENT)).to.be.revertedWith("!governance");
      });
      it("can add new gauge", async () => {
        let tx = await gaugeController.connect(governor).addGauge("1", ONE_PERCENT);
        await expect(tx).to.emit(gaugeController, "GaugeAdded").withArgs(1, ONE_PERCENT, "1");
        expect(await gaugeController.totalGauges()).eq(1)
        expect(await gaugeController.getNumActiveGauges()).eq(1)
        expect(await gaugeController.getNumPausedGauges()).eq(0)
        expect(await gaugeController.getGaugeName(1)).eq("1")
        expect(await gaugeController.isGaugeActive(1)).eq(true)
        expect(await gaugeController.getRateOnLineOfGauge(1)).eq(ONE_PERCENT)
        expect(await gaugeController.getGaugeWeight(1)).eq(ZERO)
      });
    });

    describe("pauseGauge", () => {
      it("non governor cannot pause gauge", async  () => {
        await expect(gaugeController.connect(voter1).pauseGauge(1)).to.be.revertedWith("!governance");
      });
      it("cannot pause non-existent gauge", async  () => {
        await expect(gaugeController.connect(governor).pauseGauge(2)).to.be.reverted;
      });
      it("can pause gauge", async () => {
        let tx = await gaugeController.connect(governor).pauseGauge(1);
        await expect(tx).to.emit(gaugeController, "GaugePaused").withArgs(1, "1");
        expect(await gaugeController.totalGauges()).eq(1)
        expect(await gaugeController.getNumActiveGauges()).eq(0)
        expect(await gaugeController.getNumPausedGauges()).eq(1)
        expect(await gaugeController.isGaugeActive(1)).eq(false)
        expect(await gaugeController.getRateOnLineOfGauge(1)).eq(ONE_PERCENT)
        expect(await gaugeController.getGaugeWeight(1)).eq(ZERO)
      });
      it("cannot pause gauge again", async () => {
        await expect(gaugeController.connect(governor).pauseGauge(1)).to.be.revertedWith("GaugeAlreadyPaused");
      });
    });

    describe("unpauseGauge", () => {
      it("non governor cannot unpause gauge", async  () => {
        await expect(gaugeController.connect(voter1).unpauseGauge(1)).to.be.revertedWith("!governance");
      });
      it("cannot unpause non-existent gauge", async  () => {
        await expect(gaugeController.connect(governor).unpauseGauge(2)).to.be.reverted;
      });
      it("cannot unpause gaugeID 0", async  () => {
        await expect(gaugeController.connect(governor).unpauseGauge(0)).to.be.revertedWith("CannotUnpauseGaugeID0")
      });
      it("can unpause gauge", async () => {
        let tx = await gaugeController.connect(governor).unpauseGauge(1);
        await expect(tx).to.emit(gaugeController, "GaugeUnpaused").withArgs(1, "1");
        expect(await gaugeController.totalGauges()).eq(1)
        expect(await gaugeController.getNumActiveGauges()).eq(1)
        expect(await gaugeController.getNumPausedGauges()).eq(0)
        expect(await gaugeController.isGaugeActive(1)).eq(true)
        expect(await gaugeController.getRateOnLineOfGauge(1)).eq(ONE_PERCENT)
        expect(await gaugeController.getGaugeWeight(1)).eq(ZERO)
      });
      it("cannot unpause gauge again", async () => {
        await expect(gaugeController.connect(governor).unpauseGauge(1)).to.be.revertedWith("GaugeAlreadyUnpaused");
      });
    });

    describe("setRateOnLine", () => {
      it("non governor cannot setRateOnLine", async  () => {
        await expect(gaugeController.connect(voter1).setRateOnLine([1], [1])).to.be.revertedWith("!governance");
      });
      it("cannot setRateOnLine of non-existent gauge", async  () => {
        await expect(gaugeController.connect(voter1).setRateOnLine([2], [1])).to.be.revertedWith("!governance");
      });
      it("can set setRateOnLine", async () => {
        let tx = await gaugeController.connect(governor).setRateOnLine([1], [1]);
        await expect(tx).to.emit(gaugeController, "RateOnLineSet").withArgs(1, 1);
        expect(await gaugeController.getRateOnLineOfGauge(1)).eq(1)
        await gaugeController.connect(governor).setRateOnLine([1], [ONE_PERCENT]);
      });
    });

    describe("vote", () => {
      it("cannot be vote for gaugeID 0", async  () => {
        await expect(gaugeController.connect(voter1).vote(voter1.address, 0, 1)).to.be.revertedWith("CannotVoteForGaugeID0");
      });
    });

    /*********************
      INTENTION STATEMENT
    *********************/
    // voter1 will vote for gaugeID 1 with 100% of vote power

    describe("simple vote() scenario", () => {
      before(async function () {
        const CURRENT_TIME = (await provider.getBlock('latest')).timestamp;

        await registry.connect(governor).set(["uwe"], [token.address]);
        underwritingLocker = (await deployContract(deployer, artifacts.UnderwritingLocker, [governor.address, registry.address])) as UnderwritingLocker;
        await registry.connect(governor).set(["revenueRouter"], [revenueRouter.address]);
        await registry.connect(governor).set(["underwritingLocker"], [underwritingLocker.address]);
        await registry.connect(governor).set(["gaugeController"], [gaugeController.address]);
        voting = (await deployContract(deployer, artifacts.UnderwritingLockVoting, [governor.address, registry.address])) as UnderwritingLockVoting;
        await gaugeController.connect(governor).addTokenholder(underwritingLocker.address)
        await gaugeController.connect(governor).addVotingContract(voting.address)
        await registry.connect(governor).set(["underwritingLockVoting"], [voting.address]);
        await underwritingLocker.connect(governor).setVotingContract()
        await token.connect(deployer).transfer(voter1.address, ONE_ETHER.mul(1000))
        await token.connect(voter1).approve(underwritingLocker.address, constants.MaxUint256)
        await underwritingLocker.connect(voter1).createLock(voter1.address, DEPOSIT_AMOUNT, CURRENT_TIME + 4 * ONE_YEAR)
        await voting.connect(voter1).vote(voter1.address, 1, 10000)
      });
      it("cannot vote for non existent gauge ID", async  () => {
        await expect(gaugeController.connect(voter1).vote(voter1.address, 2, 1)).to.be.revertedWith("GaugeIDNotExist");
      });
      it("will throw if not called by voting contract", async  () => {
        await expect(gaugeController.connect(voter1).vote(voter1.address, 1, 1)).to.be.revertedWith("NotVotingContract");
      });
      it("sanity check of view functions before votes processed", async  () => {
        expect(await gaugeController.lastTimeGaugeWeightsUpdated()).eq(await gaugeController.getEpochStartTimestamp())
        expect(await gaugeController.getGaugeWeight(1)).eq(0)
        expect(await gaugeController.getAllGaugeWeights()).deep.eq([ZERO, ZERO])
        expect(await gaugeController.getVotePowerSum()).eq(0)
        const votes = await gaugeController.getVotes(voting.address, voter1.address)
        expect(votes.length).eq(1)
        expect(votes[0].gaugeID).eq(1)
        expect(votes[0].votePowerBPS).eq(10000)
        expect(await gaugeController.getVoters(voting.address)).deep.eq([voter1.address])
        expect(await gaugeController.getVoteCount(voting.address, voter1.address)).eq(1)
        expect(await gaugeController.getVotersCount(voting.address)).eq(1)
      });
      it("cannot update gauge in same epoch as contract deployment", async  () => {
        await expect(gaugeController.connect(governor).updateGaugeWeights()).to.be.revertedWith("GaugeWeightsAlreadyUpdated");
      });
      it("anon can updateGaugeWeight in next epoch", async  () => {
        const CURRENT_TIME = (await provider.getBlock('latest')).timestamp;
        await provider.send("evm_mine", [CURRENT_TIME + ONE_WEEK]);
        const tx = await gaugeController.connect(anon).updateGaugeWeights({gasLimit: CUSTOM_GAS_LIMIT})
        const EPOCH_START_TIME = await gaugeController.getEpochStartTimestamp()
        await expect(tx).to.emit(gaugeController, "GaugeWeightsUpdated").withArgs(EPOCH_START_TIME);
      });
      it("sanity check of view functions after votes processed", async  () => {
        expect(await gaugeController.lastTimeGaugeWeightsUpdated()).eq(await gaugeController.getEpochStartTimestamp())
        expect(await gaugeController.getGaugeWeight(1)).eq(ONE_HUNDRED_PERCENT)
        expect(await gaugeController.getAllGaugeWeights()).deep.eq([ZERO, ONE_HUNDRED_PERCENT])
        expect(await gaugeController.getVotePowerSum()).eq(await voting.getVotePower(voter1.address))
        const votes = await gaugeController.getVotes(voting.address, voter1.address)
        expect(votes.length).eq(1)
        expect(votes[0].gaugeID).eq(1)
        expect(votes[0].votePowerBPS).eq(10000)
        expect(await gaugeController.getVoters(voting.address)).deep.eq([voter1.address])
        expect(await gaugeController.getVoteCount(voting.address, voter1.address)).eq(1)
        expect(await gaugeController.getVotersCount(voting.address)).eq(1)
      });
    });
});<|MERGE_RESOLUTION|>--- conflicted
+++ resolved
@@ -31,13 +31,8 @@
 const CUSTOM_GAS_LIMIT = 6000000;
 
 describe("GaugeController", function () {
-<<<<<<< HEAD
     const [deployer, governor, revenueRouter, voter1, anon] = provider.getWallets();
   
-=======
-    const [deployer, governor, revenueRouter, voter1, updater, anon] = provider.getWallets();
-
->>>>>>> df464fad
     /***************************
        VARIABLE DECLARATIONS
     ***************************/
