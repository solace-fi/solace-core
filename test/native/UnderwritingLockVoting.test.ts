import { ethers, waffle, upgrades } from "hardhat";
const { deployContract, solidity } = waffle;
import { MockProvider } from "ethereum-waffle";
const provider: MockProvider = waffle.provider;
import { BigNumber as BN, constants, Wallet } from "ethers";
import chai from "chai";
const { expect } = chai;
chai.use(solidity);
import { import_artifacts, ArtifactImports } from "../utilities/artifact_importer";
import { UnderwritingLocker, UnderwritingLockVoting, Registry, MockErc20PermitWithBurn, GaugeController } from "../../typechain";
import { expectDeployed } from "../utilities/expectDeployed";
import { expectClose } from "./../utilities/math";

/*******************
  GLOBAL CONSTANTS
*******************/
const ZERO = BN.from("0");
const ZERO_ADDRESS = "0x0000000000000000000000000000000000000000";
const ONE_ETHER = BN.from("1000000000000000000");
const ONE_MILLION_ETHER = ONE_ETHER.mul(1000000);
const ONE_YEAR = 31536000; // in seconds
const ONE_MONTH = ONE_YEAR / 12;
const ONE_WEEK = 604800; // in seconds
const DEPOSIT_AMOUNT = ONE_ETHER;
const SCALE_FACTOR = ONE_ETHER;
const ONE_PERCENT = ONE_ETHER.div(100);
const ONE_HUNDRED_PERCENT = ONE_ETHER;
const CUSTOM_GAS_LIMIT = 6000000;

describe("UnderwritingLockVoting", function () {
<<<<<<< HEAD
    const [deployer, governor, revenueRouter, voter1, voter2, delegate1, bribeController, anon] = provider.getWallets();
  
=======
    const [deployer, governor, revenueRouter, voter1, voter2, delegate1, updater, bribeController, anon] = provider.getWallets();

>>>>>>> df464fad
    /***************************
       VARIABLE DECLARATIONS
    ***************************/
    let token: MockErc20PermitWithBurn;
    let registry: Registry;
    let underwritingLocker: UnderwritingLocker;
    let gaugeController: GaugeController;
    let voting: UnderwritingLockVoting;
    let artifacts: ArtifactImports;
    let snapshot: BN;

    before(async function () {
      artifacts = await import_artifacts();
      snapshot = await provider.send("evm_snapshot", []);
      await deployer.sendTransaction({to:deployer.address}); // for some reason this helps solidity-coverage

      // Deploy $UWE, and mint 1M $UWE to deployer
      token = (await deployContract(deployer, artifacts.MockERC20PermitWithBurn, ["Underwriting Equity - Solace Native", "UWE", ONE_MILLION_ETHER, 18])) as MockErc20PermitWithBurn;

      // Deploy registry
      registry = (await deployContract(deployer, artifacts.Registry, [governor.address])) as Registry;
    });

    after(async function () {
      await provider.send("evm_revert", [snapshot]);
    });

    describe("deployment", function () {
        it("reverts if zero address governance", async function () {
          await expect(deployContract(deployer, artifacts.UnderwritingLockVoting, [ZERO_ADDRESS, registry.address])).to.be.revertedWith("zero address governance");
        });
        it("reverts if zero address registry", async function () {
          await expect(deployContract(deployer, artifacts.UnderwritingLockVoting, [governor.address, ZERO_ADDRESS])).to.be.revertedWith('ZeroAddressInput("registry")');
        });
        it("reverts if zero address revenueRouter in Registry", async function () {
          await expect(deployContract(deployer, artifacts.UnderwritingLockVoting, [governor.address, registry.address])).to.be.revertedWith('ZeroAddressInput("revenueRouter")');
          await registry.connect(governor).set(["revenueRouter"], [revenueRouter.address]);
        });
        it("reverts if zero address underwritingLocker in Registry", async function () {
          await expect(deployContract(deployer, artifacts.UnderwritingLockVoting, [governor.address, registry.address])).to.be.revertedWith('ZeroAddressInput("underwritingLocker")');
          await registry.connect(governor).set(["uwe"], [token.address]);
          underwritingLocker = (await deployContract(deployer, artifacts.UnderwritingLocker, [governor.address, registry.address])) as UnderwritingLocker;
          await expectDeployed(underwritingLocker.address);
          await registry.connect(governor).set(["underwritingLocker"], [underwritingLocker.address]);
        });
        it("reverts if zero address gaugeController in Registry", async function () {
          await expect(deployContract(deployer, artifacts.UnderwritingLockVoting, [governor.address, registry.address])).to.be.revertedWith('ZeroAddressInput("gaugeController")');
          gaugeController = (await deployContract(deployer, artifacts.GaugeController, [governor.address, token.address])) as GaugeController;
          await registry.connect(governor).set(["gaugeController"], [gaugeController.address]);
        });
        it("deploys", async function () {
          voting = (await deployContract(deployer, artifacts.UnderwritingLockVoting, [governor.address, registry.address])) as UnderwritingLockVoting;
          await expectDeployed(voting.address);
        });
        it("initializes properly", async function () {
          expect(await voting.revenueRouter()).eq(revenueRouter.address);
          expect(await voting.underwritingLocker()).eq(underwritingLocker.address);
          expect(await voting.gaugeController()).eq(gaugeController.address);
          expect(await voting.registry()).eq(registry.address);
          expect(await voting.bribeController()).eq(ZERO_ADDRESS);
          expect(await voting.lastTimePremiumsCharged()).eq(await voting.lastTimePremiumsCharged());
          expect(await voting.isVotingOpen()).eq(true);
          expect(await gaugeController.getVoteCount(voting.address, voter1.address)).eq(0)
          expect(await gaugeController.getVotersCount(voting.address)).eq(0)
        });
        it("getEpochStartTimestamp gets current timestamp rounded down to a multiple of WEEK ", async function () {
          const CURRENT_TIME = (await provider.getBlock('latest')).timestamp;
          const EXPECTED_EPOCH_START_TIME = BN.from(CURRENT_TIME).div(ONE_WEEK).mul(ONE_WEEK)
          expect(await voting.getEpochStartTimestamp()).eq(EXPECTED_EPOCH_START_TIME)
        });
        it("getEpochEndTimestamp() == getEpochStartTimestamp() + ONE_WEEK ", async function () {
          expect(await voting.getEpochEndTimestamp()).eq((await voting.getEpochStartTimestamp()).add(ONE_WEEK))
        });
        it("getEpochStartTimestamp() should be equivalent to gaugeController ", async function () {
          expect(await voting.getEpochStartTimestamp()).eq(await gaugeController.getEpochStartTimestamp())
        });
        it("getEpochEndTimestamp() should be equivalent to gaugeController ", async function () {
          expect(await voting.getEpochEndTimestamp()).eq(await gaugeController.getEpochEndTimestamp())
        });
        it("getVotePower should return 0 for a non-lock owner", async function () {
          expect(await voting.getVotePower(voter1.address)).eq(0)
        });
        it("getVotes should return empty array for non-voter", async function () {
          expect(await voting.getVotes(voter1.address)).deep.eq([])
        });
        it("chargePremiums should revert", async function () {
          await expect(voting.connect(governor).chargePremiums()).to.be.revertedWith("LastEpochPremiumsAlreadyProcessed")
        });
    });

    describe("governance", () => {
        it("starts with the correct governor", async () => {
          expect(await voting.governance()).to.equal(governor.address);
        });
        it("rejects setting new governance by non governor", async  () => {
          await expect(voting.connect(voter1).setPendingGovernance(voter1.address)).to.be.revertedWith("!governance");
        });
        it("can set new governance", async () => {
          let tx = await voting.connect(governor).setPendingGovernance(deployer.address);
          await expect(tx).to.emit(voting, "GovernancePending").withArgs(deployer.address);
          expect(await voting.governance()).to.equal(governor.address);
          expect(await voting.pendingGovernance()).to.equal(deployer.address);
        });
        it("rejects governance transfer by non governor", async () => {
          await expect(voting.connect(voter1).acceptGovernance()).to.be.revertedWith("!pending governance");
        });
        it("can transfer governance", async () => {
          let tx = await voting.connect(deployer).acceptGovernance();
          await expect(tx)
            .to.emit(voting, "GovernanceTransferred")
            .withArgs(governor.address, deployer.address);
          expect(await voting.governance()).to.equal(deployer.address);
          await voting.connect(deployer).setPendingGovernance(governor.address);
          await voting.connect(governor).acceptGovernance();
        });
    });

    describe("setRegistry", () => {
        let registry2: Registry;
        const RANDOM_ADDRESS_1 = ethers.Wallet.createRandom().connect(provider).address;
        const RANDOM_ADDRESS_2 = ethers.Wallet.createRandom().connect(provider).address;
        const RANDOM_ADDRESS_3 = ethers.Wallet.createRandom().connect(provider).address;

        before(async function () {
          registry2 = (await deployContract(deployer, artifacts.Registry, [governor.address])) as Registry;
        });
        it("reverts if not governor", async function () {
          await expect(voting.connect(voter1).setRegistry(registry2.address)).to.be.revertedWith("!governance");
        })
        it("reverts if zero address registry", async function () {
          await expect(voting.connect(governor).setRegistry(ZERO_ADDRESS, {gasLimit:1000000})).to.be.revertedWith('ZeroAddressInput("registry")');
        });
        it("reverts if zero address revenueRouter in Registry", async function () {
          await expect(voting.connect(governor).setRegistry(registry2.address, {gasLimit:1000000})).to.be.revertedWith('ZeroAddressInput("revenueRouter")');
          await registry2.connect(governor).set(["revenueRouter"], [RANDOM_ADDRESS_1]);
        });
        it("reverts if zero address underwritingLocker in Registry", async function () {
          await expect(voting.connect(governor).setRegistry(registry2.address, {gasLimit:1000000})).to.be.revertedWith('ZeroAddressInput("underwritingLocker")');
          await registry2.connect(governor).set(["underwritingLocker"], [RANDOM_ADDRESS_2]);
        })
        it("reverts if zero address gaugeController in Registry", async function () {
          await expect(voting.connect(governor).setRegistry(registry2.address, {gasLimit:1000000})).to.be.revertedWith('ZeroAddressInput("gaugeController")');
          await registry2.connect(governor).set(["gaugeController"], [RANDOM_ADDRESS_3]);
        });
        it("sets registry", async function () {
          const tx = await voting.connect(governor).setRegistry(registry2.address);
          await expect(tx).to.emit(voting, "RegistrySet").withArgs(registry2.address);
        });
        it("copies Registry addresses to own state variables", async function () {
          expect(await voting.registry()).eq(registry2.address);
          expect(await voting.revenueRouter()).eq(RANDOM_ADDRESS_1);
          expect(await voting.underwritingLocker()).eq(RANDOM_ADDRESS_2);
          expect(await voting.gaugeController()).eq(RANDOM_ADDRESS_3);
        });
        after(async function () {
          await voting.connect(governor).setRegistry(registry.address);
        });
    });

    describe("setDelegate", () => {
        // Create two locks for voter1: lockID 1 => 1yr, lockID 2 => 2yr
        // and two locks for voter 2: lockID 3 => 3yr, lockID 4 => 4yr
        before(async function () {
            const CURRENT_TIME = (await provider.getBlock('latest')).timestamp;
            await token.connect(deployer).transfer(voter1.address, ONE_ETHER.mul(100000))
            await token.connect(deployer).transfer(voter2.address, ONE_ETHER.mul(100000))
            await token.connect(voter1).approve(underwritingLocker.address, constants.MaxUint256)
            await token.connect(voter2).approve(underwritingLocker.address, constants.MaxUint256)
            await underwritingLocker.connect(voter1).createLock(voter1.address, DEPOSIT_AMOUNT, CURRENT_TIME + ONE_YEAR);
            await underwritingLocker.connect(voter1).createLock(voter1.address, DEPOSIT_AMOUNT, CURRENT_TIME + 2 * ONE_YEAR);
            await underwritingLocker.connect(voter2).createLock(voter2.address, DEPOSIT_AMOUNT, CURRENT_TIME + 3 * ONE_YEAR);
            await underwritingLocker.connect(voter2).createLock(voter2.address, DEPOSIT_AMOUNT, CURRENT_TIME + 4 * ONE_YEAR);
            expect(await voting.delegateOf(voter1.address)).eq(ZERO_ADDRESS)
        });
        it("owner can set delegate", async function () {
            expect(await voting.getVotingDelegatorsOf(delegate1.address)).deep.eq([])
            const tx = await voting.connect(voter1).setDelegate(delegate1.address);
            await expect(tx).to.emit(voting, "DelegateSet").withArgs(voter1.address, delegate1.address);
            expect(await voting.delegateOf(voter1.address)).eq(delegate1.address)
            expect(await voting.delegateOf(voter2.address)).eq(ZERO_ADDRESS)
            expect(await voting.getVotingDelegatorsOf(delegate1.address)).deep.eq([voter1.address])
        })
        it("getVotingDelegatorsOf can show multiple delegators", async function () {
            await voting.connect(voter2).setDelegate(delegate1.address);
            expect(await voting.getVotingDelegatorsOf(delegate1.address)).deep.eq([voter1.address, voter2.address])
            await voting.connect(voter2).setDelegate(ZERO_ADDRESS);
            expect(await voting.getVotingDelegatorsOf(delegate1.address)).deep.eq([voter1.address])
        })
    });

    describe("setBribeController", () => {
      it("non governor cannot setBribeController", async  () => {
        await expect(voting.connect(voter1).setBribeController()).to.be.revertedWith("!governance");
      });
      it("will revert if bribeController not set in Registry", async  () => {
        await expect(voting.connect(governor).setBribeController()).to.be.revertedWith('ZeroAddressInput("bribeController")');
      });
      it("can setBribeController", async () => {
        await registry.connect(governor).set(["bribeController"], [bribeController.address])
        const tx = await voting.connect(governor).setBribeController();
        await expect(tx).to.emit(voting, "BribeControllerSet").withArgs(bribeController.address);
        expect(await voting.bribeController()).eq(bribeController.address)
      });
    });

  /*******************
    STATE SUMMARY
  *******************/
  /**
   * There are four locks owned:
   * lockID 1 => 1e18 locked for 1 yr, owned by voter1, managed by delegate1
   * lockID 2 => 1e18 locked for 2 yrs, owned by voter1, managed by delegate1
   * lockID 3 => 1e18 locked for 3 yrs, owned by voter2
   * lockID 4 => 1e18 locked for 4 yrs, owned by voter2
   */

    describe("getVotePower() sanity check", () => {
      it("should return appropriate values", async function () {
        const ONE_YEAR_LOCK_ID = 1;
        const TWO_YEAR_LOCK_ID = 2;
        const THREE_YEAR_LOCK_ID = 3;
        const FOUR_YEAR_LOCK_ID = 4;
        expectClose(await underwritingLocker.timeLeft(ONE_YEAR_LOCK_ID), ONE_YEAR, 1e15)
        expectClose(await underwritingLocker.timeLeft(TWO_YEAR_LOCK_ID), 2 * ONE_YEAR, 1e15)
        expectClose(await underwritingLocker.timeLeft(THREE_YEAR_LOCK_ID), 3 * ONE_YEAR, 1e15)
        expectClose(await underwritingLocker.timeLeft(FOUR_YEAR_LOCK_ID), 4 * ONE_YEAR, 1e15)
        // Expect 1-yr lock multiplier = sqrt(12) / sqrt(6) = sqrt(2)
        const EXPECTED_LOCK_MULTIPLIER_ONE_YEAR = sqrt(SCALE_FACTOR.mul(SCALE_FACTOR).mul(2));
        // Expect 2-yr lock multiplier = sqrt(24) / sqrt(6) = 2
        const EXPECTED_LOCK_MULTIPLIER_TWO_YEAR = SCALE_FACTOR.mul(2);
        // Expect 3-yr lock multiplier = sqrt(36) / sqrt(6) = sqrt(6)
        const EXPECTED_LOCK_MULTIPLIER_THREE_YEAR = sqrt(SCALE_FACTOR.mul(SCALE_FACTOR).mul(6));
        // Expect 4-yr lock multiplier = sqrt(48) / sqrt(6) = sqrt(8)
        const EXPECTED_LOCK_MULTIPLIER_FOUR_YEAR = sqrt(SCALE_FACTOR.mul(SCALE_FACTOR).mul(8));
        expectClose(await underwritingLocker.getLockMultiplier(ONE_YEAR_LOCK_ID), EXPECTED_LOCK_MULTIPLIER_ONE_YEAR, 1e15)
        expectClose(await underwritingLocker.getLockMultiplier(TWO_YEAR_LOCK_ID), EXPECTED_LOCK_MULTIPLIER_TWO_YEAR, 1e15)
        expectClose(await underwritingLocker.getLockMultiplier(THREE_YEAR_LOCK_ID), EXPECTED_LOCK_MULTIPLIER_THREE_YEAR, 1e15)
        expectClose(await underwritingLocker.getLockMultiplier(FOUR_YEAR_LOCK_ID), EXPECTED_LOCK_MULTIPLIER_FOUR_YEAR, 1e15)
        const EXPECTED_VOTE_POWER_ONE_YEAR_LOCK = EXPECTED_LOCK_MULTIPLIER_ONE_YEAR.mul(DEPOSIT_AMOUNT).div(SCALE_FACTOR)
        const EXPECTED_VOTE_POWER_TWO_YEAR_LOCK = EXPECTED_LOCK_MULTIPLIER_TWO_YEAR.mul(DEPOSIT_AMOUNT).div(SCALE_FACTOR)
        const EXPECTED_VOTE_POWER_THREE_YEAR_LOCK = EXPECTED_LOCK_MULTIPLIER_THREE_YEAR.mul(DEPOSIT_AMOUNT).div(SCALE_FACTOR)
        const EXPECTED_VOTE_POWER_FOUR_YEAR_LOCK = EXPECTED_LOCK_MULTIPLIER_FOUR_YEAR.mul(DEPOSIT_AMOUNT).div(SCALE_FACTOR)
        expectClose(await voting.getVotePower(voter1.address), EXPECTED_VOTE_POWER_ONE_YEAR_LOCK.add(EXPECTED_VOTE_POWER_TWO_YEAR_LOCK), 1e15);
        expectClose(await voting.getVotePower(voter2.address), EXPECTED_VOTE_POWER_THREE_YEAR_LOCK.add(EXPECTED_VOTE_POWER_FOUR_YEAR_LOCK), 1e15);
      });
    });

    describe("cacheLastProcessedVotePower()", () => {
      it("should revert if called by non gaugeController", async function () {
        await expect(voting.connect(governor).cacheLastProcessedVotePower(voter1.address, 1)).to.be.revertedWith("NotGaugeController")
      });
    });

    describe("gaugeController.removeTokenholder", () => {
      it("rejects setting new governance by non governor", async  () => {
        await expect(gaugeController.connect(voter1).removeTokenholder(voter1.address)).to.be.revertedWith("!governance");
      });
      it("cannot remove address, that has not previously been added as voting contract", async  () => {
        await expect(gaugeController.connect(governor).removeTokenholder(deployer.address)).to.be.revertedWith("TokenholderNotPresent");
      });
      it("can remove voting contract", async () => {
        await gaugeController.connect(governor).addTokenholder(voter1.address);
        let tx = await gaugeController.connect(governor).removeTokenholder(voter1.address);
        await expect(tx).to.emit(gaugeController, "TokenholderRemoved").withArgs(voter1.address);
      });
    });

    describe("gaugeController.setLeverageFactor", () => {
      it("non governor cannot setLeverageFactor", async  () => {
        await expect(gaugeController.connect(voter1).setLeverageFactor(ONE_HUNDRED_PERCENT)).to.be.revertedWith("!governance");
      });
      it("can set new leverage factor", async () => {
        let tx = await gaugeController.connect(governor).setLeverageFactor(ONE_HUNDRED_PERCENT.mul(2));
        await expect(tx).to.emit(gaugeController, "LeverageFactorSet").withArgs(ONE_HUNDRED_PERCENT.mul(2));
        expect(await gaugeController.leverageFactor()).eq(ONE_HUNDRED_PERCENT.mul(2))
        await gaugeController.connect(governor).setLeverageFactor(ONE_HUNDRED_PERCENT)
      });
    });

    describe("gaugeController.setToken", () => {
      it("non governor cannot setToken", async  () => {
        await expect(gaugeController.connect(voter1).setToken(voter1.address)).to.be.revertedWith("!governance");
      });
      it("can set new token", async () => {
        let tx = await gaugeController.connect(governor).setToken(voter1.address);
        await expect(tx).to.emit(gaugeController, "TokenSet").withArgs(voter1.address);
        expect(await gaugeController.token()).eq(voter1.address)
        await gaugeController.connect(governor).setToken(token.address)
      });
    });

    /*********************
      INTENTION STATEMENT
    *********************/
    // voter1 will vote for gaugeID 1 with 100% of vote power

    describe("basic vote() scenario", () => {
      let LAST_RECORDED_VOTE_POWER: BN; // To transport VOTE_POWER value from one unit test to another.
      it("non-owner or non-delegate cannot vote() or voteMultiple()", async function () {
        await expect(voting.connect(anon).vote(voter1.address, 1, 1)).to.be.revertedWith("NotOwnerNorDelegate()");
        await expect(voting.connect(anon).voteMultiple(voter1.address, [1, 2], [10000, 10000])).to.be.revertedWith("NotOwnerNorDelegate");
      });
      it("cannot vote() or voteMultiple() for gauge that has not been added", async function () {
        await expect(voting.connect(voter1).vote(voter1.address, 1, 10000)).to.be.revertedWith("GaugeIDNotExist");
        await expect(voting.connect(voter1).voteMultiple(voter1.address, [1, 2], [10000, 10000])).to.be.revertedWith("GaugeIDNotExist");
      });
      it("cannot vote() or voteMultiple() for gaugeID 0", async function () {
        await expect(voting.connect(voter1).vote(voter1.address, 0, 10000)).to.be.revertedWith("CannotVoteForGaugeID0");
        await expect(voting.connect(voter1).voteMultiple(voter1.address, [0, 1], [10000, 10000])).to.be.revertedWith("CannotVoteForGaugeID0");
      });
      it("non-governor cannot add gauge", async function () {
        await expect(gaugeController.connect(voter1).addGauge("gauge1", ONE_PERCENT)).to.be.revertedWith("!governance");
      });
      it("governor can add gauge", async function () {
        const tx = await gaugeController.connect(governor).addGauge("gauge1", ONE_PERCENT);
        await expect(tx).to.emit(gaugeController, "GaugeAdded").withArgs(1, ONE_PERCENT, "gauge1");
        expect(await gaugeController.totalGauges()).eq(1)
        expect(await gaugeController.getGaugeName(1)).eq("gauge1")
        expect(await gaugeController.isGaugeActive(1)).eq(true)
        expect(await gaugeController.getRateOnLineOfGauge(1)).eq(ONE_PERCENT)
      });
      it("non governor cannot setRateOnLine", async  () => {
        await expect(gaugeController.connect(voter1).setRateOnLine([1], [1])).to.be.revertedWith("!governance");
      });
      it("cannot setRateOnLine of non-existent gauge", async  () => {
        await expect(gaugeController.connect(governor).setRateOnLine([2], [1])).to.be.reverted;
      });
      it("cannot setRateOnLine with mismatching arrays", async  () => {
        await expect(gaugeController.connect(governor).setRateOnLine([2, 0], [1])).to.be.revertedWith("ArrayArgumentsLengthMismatch");
      });
      it("can set setRateOnLine", async () => {
        let tx = await gaugeController.connect(governor).setRateOnLine([1], [1]);
        await expect(tx).to.emit(gaugeController, "RateOnLineSet").withArgs(1, 1);
        expect(await gaugeController.getRateOnLineOfGauge(1)).eq(1)
        await gaugeController.connect(governor).setRateOnLine([1], [ONE_PERCENT]);
      });
      it("cannot vote() or voteMultiple() before voting contract added to gaugeController", async function () {
        await expect(voting.connect(voter1).vote(voter1.address, 1, 10000)).to.be.revertedWith("NotVotingContract");
        await expect(voting.connect(voter1).voteMultiple(voter1.address, [1, 1], [10000, 10000])).to.be.revertedWith("NotVotingContract");
        await gaugeController.connect(governor).addVotingContract(voting.address);
      });
      it("non governor cannot remove voting contract", async  () => {
        await expect(gaugeController.connect(voter1).removeVotingContract(voter1.address)).to.be.revertedWith("!governance");
      });
      it("cannot remove address, that has not previously been added as voting contract", async  () => {
        await expect(gaugeController.connect(governor).removeVotingContract(deployer.address)).to.be.revertedWith("VotingContractNotAdded");
      });
      it("can remove voting contract", async () => {
        const tx = await gaugeController.connect(governor).removeVotingContract(voting.address);
        await expect(tx).to.emit(gaugeController, "VotingContractRemoved").withArgs(voting.address);
        await gaugeController.connect(governor).addVotingContract(voting.address);
      });
      it("no premiums should have been collected at this point", async function () {
        expect(await token.balanceOf(revenueRouter.address)).eq(0)
      });
      it("non-governor cannot pause gauge", async function () {
        await expect(gaugeController.connect(voter1).pauseGauge(1)).to.be.revertedWith("!governance");
      });
      it("governor can pause gauge", async function () {
        const tx = await gaugeController.connect(governor).pauseGauge(1);
        await expect(tx).to.emit(gaugeController, "GaugePaused").withArgs(1, "gauge1");
        expect(await gaugeController.totalGauges()).eq(1)
        expect(await gaugeController.getNumPausedGauges()).eq(1)
      });
      it("non-governor cannot repause gauge", async function () {
        await expect(gaugeController.connect(governor).pauseGauge(1)).to.be.revertedWith("GaugeAlreadyPaused(1)");
      });
      it("neither voter nor delegate can vote() or voteMultiple() while gauge is paused", async function () {
        await expect(voting.connect(voter1).vote(voter1.address, 1, 10000)).to.be.revertedWith("GaugeIDPaused");
        await expect(voting.connect(voter1).voteMultiple(voter1.address, [1, 1], [10000, 10000])).to.be.revertedWith("GaugeIDPaused");
        await gaugeController.connect(governor).unpauseGauge(1);
      });
      it("non-governor cannot re-unpause gauge", async function () {
        await expect(gaugeController.connect(governor).unpauseGauge(1)).to.be.revertedWith("GaugeAlreadyUnpaused(1)");
      });
      it("non-governor cannot unpause gaugeID 0", async function () {
        await expect(gaugeController.connect(governor).unpauseGauge(0)).to.be.revertedWith("CannotUnpauseGaugeID0");
      });
      it("non lockowner cannot vote", async function () {
        await expect(voting.connect(anon).vote(anon.address, 1, 10000)).to.be.revertedWith("VoterHasNoLocks");
        await expect(voting.connect(anon).voteMultiple(anon.address, [1, 1], [10000, 10000])).to.be.revertedWith("VoterHasNoLocks");
      });
      it("cannot vote with BPS > 10000", async function () {
        await expect(voting.connect(voter1).vote(voter1.address, 1, 10001)).to.be.revertedWith("SingleVotePowerBPSOver10000");
        await expect(voting.connect(voter1).voteMultiple(voter1.address, [1, 2], [1, 10001])).to.be.revertedWith("SingleVotePowerBPSOver10000");
      });
      it("lock-owner can vote", async function () {
        const GAUGE_ID = 1;
        const tx = await voting.connect(voter1).vote(voter1.address, GAUGE_ID, 10000)
        await expect(tx).to.emit(voting, "VoteAdded").withArgs(voter1.address, GAUGE_ID, 10000);
      });
      it("delegate can change vote", async function () {
        const GAUGE_ID = 1;
        expect(await voting.delegateOf(voter1.address)).eq(delegate1.address)
        const tx = await voting.connect(delegate1).vote(voter1.address, GAUGE_ID, 10000)
        await expect(tx).to.emit(voting, "VoteChanged").withArgs(voter1.address, GAUGE_ID, 10000, 10000);
      });
      it("bribeController can change vote", async function () {
        const GAUGE_ID = 1;
        const tx = await voting.connect(bribeController).vote(voter1.address, GAUGE_ID, 10000)
        await expect(tx).to.emit(voting, "VoteChanged").withArgs(voter1.address, GAUGE_ID, 10000, 10000);
      });
      it("sanity check of getVotes and gauge weights", async function () {
        const GAUGE_ID = BN.from("1")
        const EXPECTED_VOTEPOWERBPS = BN.from("10000")
        const votes = await voting.getVotes(voter1.address)
        expect(votes.length).eq(1)
        expect(votes[0].gaugeID).eq(GAUGE_ID)
        expect(votes[0].votePowerBPS).eq(EXPECTED_VOTEPOWERBPS)
        expect(await voting.getVotes(voter1.address)).deep.eq([[GAUGE_ID, EXPECTED_VOTEPOWERBPS]])
        expect(await gaugeController.getGaugeWeight(1)).eq(ZERO)
        expect(await gaugeController.getAllGaugeWeights()).deep.eq([ZERO, ZERO]);
        expect(await gaugeController.getVotePowerSum()).eq(ZERO)
        expect(await gaugeController.getVoteCount(voting.address, voter1.address)).eq(1)
        expect(await gaugeController.getVotersCount(voting.address)).eq(1)
      });
      it("chargePremiums() should revert if gauge weights have not been updated", async function () {
        const CURRENT_TIME = (await provider.getBlock('latest')).timestamp;
        await provider.send("evm_mine", [CURRENT_TIME + ONE_WEEK]);
        await expect(voting.connect(governor).chargePremiums()).to.be.revertedWith("GaugeWeightsNotYetUpdated");
      });
      it("updateGaugeWeights() called by anon should succeed in the next epoch", async function () {
        const tx = await gaugeController.connect(anon).updateGaugeWeights({gasLimit: CUSTOM_GAS_LIMIT});
        const EPOCH_START_TIME = await voting.getEpochStartTimestamp();
        const VOTE_POWER = await voting.getVotePower(voter1.address);
        await expect(tx).to.emit(gaugeController, "GaugeWeightsUpdated").withArgs(EPOCH_START_TIME);
        expect(await gaugeController.lastTimeGaugeWeightsUpdated()).eq(EPOCH_START_TIME)
        LAST_RECORDED_VOTE_POWER = VOTE_POWER;
      });
      it("updateGaugeWeights() should revert if attempted again in the same epoch", async function () {
        await expect(gaugeController.connect(governor).updateGaugeWeights()).to.be.revertedWith("GaugeWeightsAlreadyUpdated");
      });
      it("isVotingOpen() should return false at this point", async function () {
        expect(await voting.isVotingOpen()).eq(false);
      });
      it("sanity check of gauge weights", async function () {
        expect(await gaugeController.getGaugeWeight(1)).eq(ONE_HUNDRED_PERCENT)
        expect(await gaugeController.getAllGaugeWeights()).deep.eq([ZERO, ONE_HUNDRED_PERCENT]);
        expect(await gaugeController.getVotePowerSum()).eq(LAST_RECORDED_VOTE_POWER)
<<<<<<< HEAD
      });      
      it("cannot vote or voteMultiple, if premiums not charged for the last epoch", async function () {
=======
      });
      it("cannot vote or voteMultiple, between processVotes() and chargePremiums() for the same epoch", async function () {
>>>>>>> df464fad
        expect(await voting.isVotingOpen()).eq(false)
        await expect(voting.connect(voter1).vote(voter1.address, 1, 1)).to.be.revertedWith("LastEpochPremiumsNotCharged");
        await expect(voting.connect(delegate1).voteMultiple(voter1.address, [1, 2], [10000, 10000])).to.be.revertedWith("LastEpochPremiumsNotCharged");
      });
<<<<<<< HEAD
      it("chargePremiums() should revert before tokenholder added to gaugeController()", async function () {
        await expect(voting.connect(governor).chargePremiums()).to.be.revertedWith("NoTokenholdersAdded");
        await gaugeController.connect(governor).addTokenholder(underwritingLocker.address);
      });
=======
>>>>>>> df464fad
      it("chargePremiums() should revert before underwritingLocker.sol call setVotingContract()", async function () {
        await expect(voting.connect(governor).chargePremiums()).to.be.revertedWith("NotVotingContract");
      });
      it("chargePremiums() call by anon should succeed in the next epoch, provided allowance granted by underwritingLocker", async function () {
        await registry.connect(governor).set(["underwritingLockVoting"],[voting.address]);
        await underwritingLocker.connect(governor).setVotingContract();
        const OLD_VOTER_LOCKED_AMOUNT = await getTotalLockedAmount(voter1.address)
        const OLD_UNDERWRITING_LOCKER_BALANCE = await token.balanceOf(underwritingLocker.address);

        const tx = await voting.connect(anon).chargePremiums();
        const EPOCH_START_TIME = await voting.getEpochStartTimestamp();
        const NEW_VOTER_LOCKED_AMOUNT = await getTotalLockedAmount(voter1.address)
        const NEW_UNDERWRITING_LOCKER_BALANCE = await token.balanceOf(underwritingLocker.address);
        const EXPECTED_PREMIUM = await getExpectedPremium(voter1.address, OLD_UNDERWRITING_LOCKER_BALANCE, LAST_RECORDED_VOTE_POWER)
        await expect(tx).to.emit(voting, "AllPremiumsCharged").withArgs(EPOCH_START_TIME);
        expect(await token.balanceOf(revenueRouter.address)).eq(EXPECTED_PREMIUM);
        expect(NEW_VOTER_LOCKED_AMOUNT.sub(OLD_VOTER_LOCKED_AMOUNT)).eq(EXPECTED_PREMIUM.mul(-1));
        expect(NEW_UNDERWRITING_LOCKER_BALANCE.sub(OLD_UNDERWRITING_LOCKER_BALANCE)).eq(EXPECTED_PREMIUM.mul(-1));
        expect(await voting.lastTimePremiumsCharged()).eq(EPOCH_START_TIME)
        expect(await voting.isVotingOpen()).eq(true)
      });
    });

    /**********
      LESSONS
    **********/
    /**
     * No vote can occur, gaugeController.updateGaugeWeights() and underwritingLockVoting.chargePremiums() has been completed for the last epoch, even at initialization.
     *
     * GaugeController.sol requires the following setup:
     * i.) Deployed with correct must be deployed with correct token variable.
     * ii.) gaugeController.addVotingContract() called to add UnderwritingLockVesting.sol.
     * iii.) gaugeController.addTokenholder() called to add UnderwritingLocker.sol
     *
     * Successful call of UnderwritingLocker.setVotingContract()
     * i.) underwritingLockVoting must be added as a registry entry key
     * ii.) underwritingLocker must have approved underwritingLockVoting.sol as a spender for its balance of $UWE.
     */

    /*******************
      STATE SUMMARY
    *******************/
    /**
     * voter1:
     * - gauge1 with 100% vote power
     * - delegate is delegate1
     * - Own lockID 1 (1e18 initial deposit, locked for 1 yr)
     * - Own lockID 2 (1e18 initial deposit, locked for 2 yr)
     *
     * voter2:
     * - no votes
     * - no delegates
     * - Own lockID 3 (1e18 initial deposit, locked for 3 yr)
     * - Own lockID 4 (1e18 initial deposit, locked for 4 yr)
     *
     * There is 1 gauge
     * gaugeID 1 => "gauge1" => 100% weight
     *
     * Votes and premiums have been processed for the last epoch
     */

    /**********************
      INTENTION STATEMENT
    **********************/
    /**
     * We will add 2 more gauges, and create 1 more lock
     * - gaugeID 2 => 2% ROL
     * - gaugeID 3 => 5% ROL
     * - Create lockID 5 for voter1, but burn this lock after voting (but before updateGaugeWeights called).
     *
     * voter1 => will vote 50% for gauge1 (we will pause this gauge after), and 50% for gauge2
     * voter2 => will vote 40% for gauge2, 30% for gauge3, leave 30% unallocated
     */

    describe("basic voteMultiple() scenario, with epoch length set to 2 weeks", () => {
      let LAST_RECORDED_VOTE_POWER_1: BN;
      let LAST_RECORDED_VOTE_POWER_2: BN;

      // Create new gauges and lock
      before(async function () {
        const CURRENT_TIME = (await provider.getBlock('latest')).timestamp;
        await gaugeController.connect(governor).setEpochLengthInWeeks(2)
        await underwritingLocker.connect(voter1).createLock(voter1.address, DEPOSIT_AMOUNT, CURRENT_TIME + 4 * ONE_YEAR)
        await gaugeController.connect(governor).addGauge("gauge2", ONE_PERCENT.mul(2))
        await gaugeController.connect(governor).addGauge("gauge3", ONE_PERCENT.mul(5))
      });
      it("should revert if provide mismatching array inputs", async function () {
        await expect(voting.connect(voter1).voteMultiple(voter1.address, [1, 2], [1])).to.be.revertedWith("ArrayArgumentsLengthMismatch");
      });
      it("should revert if provide total vote power >10000", async function () {
        await expect(voting.connect(voter1).voteMultiple(voter1.address, [1, 2, 3, 1, 1], [5000, 4000, 3000, 4000, 6000])).to.be.revertedWith("TotalVotePowerBPSOver10000");
      });
      it("delegate should be able to voteMultiple()", async function () {
        const GAUGE_ID_1 = 1
        const VOTE_POWER_BPS_1 = 5000
        const GAUGE_ID_2 = 2
        const VOTE_POWER_BPS_2 = 5000
        const tx = await voting.connect(delegate1).voteMultiple(voter1.address, [GAUGE_ID_1, GAUGE_ID_2], [VOTE_POWER_BPS_1, VOTE_POWER_BPS_2]);
        await expect(tx).to.emit(voting, "VoteChanged").withArgs(voter1.address, GAUGE_ID_1, VOTE_POWER_BPS_1, 10000);
        await expect(tx).to.emit(voting, "VoteAdded").withArgs(voter1.address, GAUGE_ID_2, VOTE_POWER_BPS_2);

        // Add edge conditions
        await gaugeController.connect(governor).pauseGauge(1)
        await underwritingLocker.connect(voter1).withdraw(5, voter1.address);
      });
      it("owner should be able to voteMultiple()", async function () {
        const GAUGE_ID_1 = 2
        const VOTE_POWER_BPS_1 = 4000
        const GAUGE_ID_2 = 3
        const VOTE_POWER_BPS_2 = 3000
        const tx = await voting.connect(voter2).voteMultiple(voter2.address, [GAUGE_ID_1, GAUGE_ID_2], [VOTE_POWER_BPS_1, VOTE_POWER_BPS_2]);
        await expect(tx).to.emit(voting, "VoteAdded").withArgs(voter2.address, GAUGE_ID_1, VOTE_POWER_BPS_1);
        await expect(tx).to.emit(voting, "VoteAdded").withArgs(voter2.address, GAUGE_ID_2, VOTE_POWER_BPS_2);
      });
      it("voter should not be able to add additional vote such that total used voting power BPS > 10000", async function () {
        await expect(voting.connect(voter1).vote(voter1.address, 3, 1)).to.be.revertedWith("TotalVotePowerBPSOver10000");
      });
      it("voter cannot use vote to remove a non-existent vote", async function () {
        await expect(voting.connect(voter1).vote(voter1.address, 3, 0)).to.be.revertedWith("EnumerableMap: nonexistent key");
      });
      it("cannot call updateGaugeWeights() before epoch passes", async function () {
        await expect(gaugeController.connect(governor).updateGaugeWeights()).to.be.revertedWith("GaugeWeightsAlreadyUpdated");
      });
      it("cannot call chargePremiums() before epoch passes", async function () {
        const CURRENT_TIME = (await provider.getBlock('latest')).timestamp;
        await provider.send("evm_mine", [CURRENT_TIME + ONE_WEEK]);
        await expect(voting.connect(governor).chargePremiums()).to.be.reverted;
      });
      it("can updateGaugeWeights() in the next epoch", async function () {
        const CURRENT_TIME = (await provider.getBlock('latest')).timestamp;
        await provider.send("evm_mine", [CURRENT_TIME + ONE_WEEK]);
        await expect(voting.connect(governor).chargePremiums()).to.be.revertedWith("GaugeWeightsNotYetUpdated");
        const EPOCH_START_TIME = await voting.getEpochStartTimestamp();

        const tx = await gaugeController.connect(governor).updateGaugeWeights({gasLimit: CUSTOM_GAS_LIMIT})
        await expect(tx).to.emit(gaugeController, "GaugeWeightsUpdated").withArgs(EPOCH_START_TIME);
        LAST_RECORDED_VOTE_POWER_1 = await voting.getVotePower(voter1.address)
        LAST_RECORDED_VOTE_POWER_2 = await voting.getVotePower(voter2.address)

        expect (await gaugeController.lastTimeGaugeWeightsUpdated()).eq(EPOCH_START_TIME)
        expect (await voting.isVotingOpen()).eq(false)
        await expect(voting.connect(voter1).vote(voter1.address, 1, 1)).to.be.revertedWith("LastEpochPremiumsNotCharged")
      });
      it("sanity check of gaugeWeights", async function () {
        // 50% votePower from voter1 + 40% votePower from voter2
        const VOTE_POWER_GAUGE_2 = (LAST_RECORDED_VOTE_POWER_1.div(2)).add(LAST_RECORDED_VOTE_POWER_2.mul(4).div(10))
        // 30% votePower from voter2
        const VOTE_POWER_GAUGE_3 = LAST_RECORDED_VOTE_POWER_2.mul(3).div(10)

        const EXPECTED_TOTAL_VOTE_POWER = VOTE_POWER_GAUGE_2.add(VOTE_POWER_GAUGE_3)
        expectClose(await gaugeController.getVotePowerSum(), EXPECTED_TOTAL_VOTE_POWER, 1e14)
        const EXPECTED_GAUGE_2_WEIGHT = SCALE_FACTOR.mul(VOTE_POWER_GAUGE_2).div(EXPECTED_TOTAL_VOTE_POWER)
        const EXPECTED_GAUGE_3_WEIGHT = SCALE_FACTOR.mul(VOTE_POWER_GAUGE_3).div(EXPECTED_TOTAL_VOTE_POWER)
        expect(await gaugeController.getGaugeWeight(1)).eq(0) // Paused gauge
        expectClose(await gaugeController.getGaugeWeight(2), EXPECTED_GAUGE_2_WEIGHT, 1e14)
        expectClose(await gaugeController.getGaugeWeight(3), EXPECTED_GAUGE_3_WEIGHT, 1e14)
        expect(await gaugeController.getAllGaugeWeights()).deep.eq([ZERO, ZERO, EXPECTED_GAUGE_2_WEIGHT, EXPECTED_GAUGE_3_WEIGHT]);
      });
      it("sanity check of relevant gaugeController view functions", async function () {
        expect(await gaugeController.totalGauges()).eq(3)
        expect(await gaugeController.getNumActiveGauges()).eq(2)
        expect(await gaugeController.getNumPausedGauges()).eq(1)
        const voters = await gaugeController.getVoters(voting.address);
        expect(voters.includes(voter1.address)).eq(true)
        expect(voters.includes(voter2.address)).eq(true)
        const votes_1 = await gaugeController.getVotes(voting.address, voter1.address)
        const votes_2 = await gaugeController.getVotes(voting.address, voter2.address)
        expect(votes_1[0].gaugeID).eq(1)
        expect(votes_1[0].votePowerBPS).eq(5000)
        expect(votes_1[1].gaugeID).eq(2)
        expect(votes_1[1].votePowerBPS).eq(5000)
        expect(votes_1.length).eq(2)
        expect(votes_2[0].gaugeID).eq(2)
        expect(votes_2[0].votePowerBPS).eq(4000)
        expect(votes_2[1].gaugeID).eq(3)
        expect(votes_2[1].votePowerBPS).eq(3000)
        expect(votes_2.length).eq(2)
      })
      it("can chargePremiums() in the next epoch", async function () {
        const OLD_VOTER1_LOCKED_AMOUNT = await getTotalLockedAmount(voter1.address)
        const OLD_VOTER2_LOCKED_AMOUNT = await getTotalLockedAmount(voter2.address)
        const OLD_UNDERWRITING_LOCKER_BALANCE = await token.balanceOf(underwritingLocker.address);
        const OLD_REVENUE_ROUTER_BALANCE = await token.balanceOf(revenueRouter.address);

        const tx = await voting.connect(governor).chargePremiums();
        const EPOCH_START_TIME = await voting.getEpochStartTimestamp()
        await expect(tx).to.emit(voting, "AllPremiumsCharged").withArgs(EPOCH_START_TIME)

        const NEW_VOTER1_LOCKED_AMOUNT = await getTotalLockedAmount(voter1.address)
        const NEW_VOTER2_LOCKED_AMOUNT = await getTotalLockedAmount(voter2.address)
        const NEW_UNDERWRITING_LOCKER_BALANCE = await token.balanceOf(underwritingLocker.address);
        const NEW_REVENUE_ROUTER_BALANCE = await token.balanceOf(revenueRouter.address);
        const EXPECTED_PREMIUM_VOTER1 = await getExpectedPremium(voter1.address, OLD_UNDERWRITING_LOCKER_BALANCE, LAST_RECORDED_VOTE_POWER_1)
        const EXPECTED_PREMIUM_VOTER2 = await getExpectedPremium(voter2.address, OLD_UNDERWRITING_LOCKER_BALANCE, LAST_RECORDED_VOTE_POWER_2)
        const EXPECTED_TOTAL_PREMIUM = EXPECTED_PREMIUM_VOTER1.add(EXPECTED_PREMIUM_VOTER2)

        expect(NEW_REVENUE_ROUTER_BALANCE.sub(OLD_REVENUE_ROUTER_BALANCE)).eq(EXPECTED_TOTAL_PREMIUM);
        expectClose(NEW_VOTER1_LOCKED_AMOUNT.sub(OLD_VOTER1_LOCKED_AMOUNT),EXPECTED_PREMIUM_VOTER1.mul(-1), 1e15);
        expectClose(NEW_VOTER2_LOCKED_AMOUNT.sub(OLD_VOTER2_LOCKED_AMOUNT), EXPECTED_PREMIUM_VOTER2.mul(-1), 1e15);
        expectClose(NEW_UNDERWRITING_LOCKER_BALANCE.sub(OLD_UNDERWRITING_LOCKER_BALANCE), EXPECTED_TOTAL_PREMIUM.mul(-1), 1e15);
        expect(await voting.isVotingOpen()).eq(true)
        await expect(gaugeController.connect(governor).updateGaugeWeights()).to.be.revertedWith("GaugeWeightsAlreadyUpdated")
        await expect(voting.connect(governor).chargePremiums()).to.be.revertedWith("LastEpochPremiumsAlreadyProcessed")
        expect(await gaugeController.lastTimeGaugeWeightsUpdated()).eq(EPOCH_START_TIME)
        expect(await voting.lastTimePremiumsCharged()).eq(EPOCH_START_TIME)
      });
      it("check for reset of epoch length", async function () {
        await gaugeController.connect(governor).setEpochLengthInWeeks(1)
        const LAST_CHECKPOINT_TIMESTAMP = await voting.lastTimePremiumsCharged();
        const EPOCH_START_TIMESTAMP = await voting.getEpochStartTimestamp();
        if(EPOCH_START_TIMESTAMP.gt(LAST_CHECKPOINT_TIMESTAMP)) {
          await gaugeController.connect(governor).updateGaugeWeights({gasLimit: CUSTOM_GAS_LIMIT})
          await voting.connect(governor).chargePremiums();
        }
        expect(await voting.isVotingOpen()).eq(true);
      });
    });

    /*******************
      STATE SUMMARY
    *******************/
    /**
     * voter1:
     * - votes: gauge1 (50%), gauge2 (50%)
     * - delegate is delegate1
     * - Own lockID 1 (1e18 initial deposit, locked for 1 yr)
     * - Own lockID 2 (1e18 initial deposit, locked for 2 yr)
     *
     * voter2:
     * - votes: gauge2 (40%), gauge3 (30%)
     * - no delegates
     * - Own lockID 3 (1e18 initial deposit, locked for 3 yr)
     * - Own lockID 4 (1e18 initial deposit, locked for 4 yr)
     *
     * There are 3 gauges
     * - gauge1 is paused
     *
     * LockID 5 is burned
     */

    /**********************
      INTENTION STATEMENT
    **********************/
    /**
     * We will unpause gaugeID 1
     * Delegate 1 will remove voter1's vote for gauge2
     * Voter 2 will remove their vote for gauge 3
     */

    describe("basic removeVote() scenario", () => {
      let LAST_RECORDED_VOTE_POWER_1: BN;
      let LAST_RECORDED_VOTE_POWER_2: BN;

      before(async function () {
        await gaugeController.connect(governor).unpauseGauge(1)
      });
      it("should revert if non-owner or non-delegate attempts to removeVote()", async function () {
        await expect(voting.connect(anon).removeVote(voter1.address, 2)).to.be.revertedWith("NotOwnerNorDelegate");
      });
      it("should revert if attempt to removeVote() for non-existent gaugeID", async function () {
        await expect(voting.connect(voter1).removeVote(voter1.address, 4)).to.be.revertedWith("GaugeIDNotExist");
      });
      it("should revert if attempt to removeVote() for non-existent vote", async function () {
        await expect(voting.connect(voter1).removeVote(voter1.address, 3)).to.be.revertedWith("EnumerableMap: nonexistent key");
      });
      it("delegate can removeVote()", async function () {
        const GAUGE_ID = 2
        const tx = await voting.connect(delegate1).removeVote(voter1.address, GAUGE_ID);
        await expect(tx).to.emit(voting, "VoteRemoved").withArgs(voter1.address, GAUGE_ID);
      })
      it("owner can removeVote()", async function () {
        const GAUGE_ID = 2
        const tx = await voting.connect(voter2).removeVote(voter2.address, GAUGE_ID);
        await expect(tx).to.emit(voting, "VoteRemoved").withArgs(voter2.address, GAUGE_ID);
      })
      it("can removeVote() while gauge paused", async function () {
        const GAUGE_ID = 2
        await voting.connect(voter2).vote(voter2.address, 2, 4000)
        await gaugeController.connect(governor).pauseGauge(2)
        const tx = await voting.connect(voter2).removeVote(voter2.address, GAUGE_ID);
        await expect(tx).to.emit(voting, "VoteRemoved").withArgs(voter2.address, GAUGE_ID);
        await gaugeController.connect(governor).unpauseGauge(2)
      })
      it("updateGaugeWeight() updates gauge weights as expected in the next epoch", async function () {
        const CURRENT_TIME = (await provider.getBlock('latest')).timestamp;
        await provider.send("evm_mine", [CURRENT_TIME + ONE_WEEK]);
        await expect(voting.connect(governor).chargePremiums()).to.be.revertedWith("GaugeWeightsNotYetUpdated");
        const EPOCH_START_TIME = await voting.getEpochStartTimestamp();

        let counter = 0;
        while (true) {
          counter += 1;
          const tx = await gaugeController.connect(governor).updateGaugeWeights({gasLimit: CUSTOM_GAS_LIMIT})

          if ((await gaugeController.lastTimeGaugeWeightsUpdated()).lt(EPOCH_START_TIME)) {
            await expect(tx).to.emit(gaugeController, "IncompleteGaugeUpdate");
            continue;
          } else {
            await expect(tx).to.emit(gaugeController, "GaugeWeightsUpdated").withArgs(EPOCH_START_TIME);
            break;
          }
        }
        console.log(`Required ${counter} iterations of updateGaugeWeights()`)

        LAST_RECORDED_VOTE_POWER_1 = await voting.getVotePower(voter1.address)
        LAST_RECORDED_VOTE_POWER_2 = await voting.getVotePower(voter2.address)

        expect (await gaugeController.lastTimeGaugeWeightsUpdated()).eq(EPOCH_START_TIME)
        expect (await voting.isVotingOpen()).eq(false)
        await expect(voting.connect(voter1).vote(voter1.address, 1, 1)).to.be.revertedWith("LastEpochPremiumsNotCharged")
      })
      it("sanity check of gaugeWeights", async function () {
        // 50% votePower from voter1
        const VOTE_POWER_GAUGE_1 = LAST_RECORDED_VOTE_POWER_1.div(2)
        // 30% votePower from voter2
        const VOTE_POWER_GAUGE_3 = LAST_RECORDED_VOTE_POWER_2.mul(3).div(10)

        const EXPECTED_TOTAL_VOTE_POWER = VOTE_POWER_GAUGE_1.add(VOTE_POWER_GAUGE_3)
        expectClose(await gaugeController.getVotePowerSum(), EXPECTED_TOTAL_VOTE_POWER, 1e14)
        const EXPECTED_GAUGE_1_WEIGHT = SCALE_FACTOR.mul(VOTE_POWER_GAUGE_1).div(EXPECTED_TOTAL_VOTE_POWER)
        const EXPECTED_GAUGE_3_WEIGHT = SCALE_FACTOR.mul(VOTE_POWER_GAUGE_3).div(EXPECTED_TOTAL_VOTE_POWER)
        expectClose(await gaugeController.getGaugeWeight(1), EXPECTED_GAUGE_1_WEIGHT, 1e14)
        expect(await gaugeController.getGaugeWeight(2)).eq(0) // No votes
        expectClose(await gaugeController.getGaugeWeight(3), EXPECTED_GAUGE_3_WEIGHT, 1e14)
      });
      it("sanity check of relevant gaugeController view functions", async function () {
        expect(await gaugeController.totalGauges()).eq(3)
        expect(await gaugeController.getNumActiveGauges()).eq(3)
        expect(await gaugeController.getNumPausedGauges()).eq(0)
        const votes_1 = await gaugeController.getVotes(voting.address, voter1.address)
        const votes_2 = await gaugeController.getVotes(voting.address, voter2.address)
        expect(votes_1[0].gaugeID).eq(1)
        expect(votes_1[0].votePowerBPS).eq(5000)
        expect(votes_1.length).eq(1)
        expect(votes_2[0].gaugeID).eq(3)
        expect(votes_2[0].votePowerBPS).eq(3000)
        expect(votes_2.length).eq(1)
      })
      it("chargePremium() charges premiums as expected", async function () {
        const OLD_VOTER1_LOCKED_AMOUNT = await getTotalLockedAmount(voter1.address)
        const OLD_VOTER2_LOCKED_AMOUNT = await getTotalLockedAmount(voter2.address)
        const OLD_UNDERWRITING_LOCKER_BALANCE = await token.balanceOf(underwritingLocker.address);
        const OLD_REVENUE_ROUTER_BALANCE = await token.balanceOf(revenueRouter.address);

        const tx = await voting.connect(governor).chargePremiums();
        const EPOCH_START_TIME = await voting.getEpochStartTimestamp()
        await expect(tx).to.emit(voting, "AllPremiumsCharged").withArgs(EPOCH_START_TIME)

        const NEW_VOTER1_LOCKED_AMOUNT = await getTotalLockedAmount(voter1.address)
        const NEW_VOTER2_LOCKED_AMOUNT = await getTotalLockedAmount(voter2.address)
        const NEW_UNDERWRITING_LOCKER_BALANCE = await token.balanceOf(underwritingLocker.address);
        const NEW_REVENUE_ROUTER_BALANCE = await token.balanceOf(revenueRouter.address);
        const EXPECTED_PREMIUM_VOTER1 = await getExpectedPremium(voter1.address, OLD_UNDERWRITING_LOCKER_BALANCE, LAST_RECORDED_VOTE_POWER_1)
        const EXPECTED_PREMIUM_VOTER2 = await getExpectedPremium(voter2.address, OLD_UNDERWRITING_LOCKER_BALANCE, LAST_RECORDED_VOTE_POWER_2)
        const EXPECTED_TOTAL_PREMIUM = EXPECTED_PREMIUM_VOTER1.add(EXPECTED_PREMIUM_VOTER2)

        expectClose(NEW_REVENUE_ROUTER_BALANCE.sub(OLD_REVENUE_ROUTER_BALANCE), EXPECTED_TOTAL_PREMIUM, 1e15);
        expectClose(NEW_VOTER1_LOCKED_AMOUNT.sub(OLD_VOTER1_LOCKED_AMOUNT), EXPECTED_PREMIUM_VOTER1.mul(-1), 1e15);
        expectClose(NEW_VOTER2_LOCKED_AMOUNT.sub(OLD_VOTER2_LOCKED_AMOUNT), EXPECTED_PREMIUM_VOTER2.mul(-1), 1e15);
        expectClose(NEW_UNDERWRITING_LOCKER_BALANCE.sub(OLD_UNDERWRITING_LOCKER_BALANCE), EXPECTED_TOTAL_PREMIUM.mul(-1), 1e15);
        expect(await voting.isVotingOpen()).eq(true)
        await expect(gaugeController.connect(governor).updateGaugeWeights()).to.be.revertedWith("GaugeWeightsAlreadyUpdated")
        await expect(voting.connect(governor).chargePremiums()).to.be.revertedWith("LastEpochPremiumsAlreadyProcessed")
        expect(await gaugeController.lastTimeGaugeWeightsUpdated()).eq(EPOCH_START_TIME)
        expect(await voting.lastTimePremiumsCharged()).eq(EPOCH_START_TIME)
      })
    });

    describe("voteForMultipleVoters and removeVotesForMultipleVoters", () => {
      before(async function () {
        await voting.connect(voter2).setDelegate(delegate1.address)
      });
      it("should revert if non-delegate attempts to voteForMultipleVoters", async function () {
        await expect(voting.connect(governor).voteForMultipleVoters([voter1.address, voter2.address], [2], [1])).to.be.revertedWith("NotOwnerNorDelegate");
      });
      it("should revert if non-delegate attempts to removeVotesForMultipleVoters", async function () {
        await expect(voting.connect(governor).removeVotesForMultipleVoters([voter1.address, voter2.address], [2])).to.be.revertedWith("NotOwnerNorDelegate");
      });
      it("delegate can voteForMultipleVoters()", async function () {
        const tx = await voting.connect(delegate1).voteForMultipleVoters([voter1.address, voter2.address], [2], [1]);
        await expect(tx).to.emit(voting, "VoteAdded").withArgs(voter1.address, 2, 1);
        await expect(tx).to.emit(voting, "VoteAdded").withArgs(voter2.address, 2, 1);
      })
      it("delegate can removeVotesForMultipleVoters()", async function () {
        const tx = await voting.connect(delegate1).removeVotesForMultipleVoters([voter1.address, voter2.address], [2]);
        await expect(tx).to.emit(voting, "VoteRemoved").withArgs(voter1.address, 2);
        await expect(tx).to.emit(voting, "VoteRemoved").withArgs(voter1.address, 2);
      })
      after(async function () {
        await voting.connect(voter1).vote(voter1.address, 2, 5000)
        await voting.connect(voter2).vote(voter2.address, 2, 4000)
        await voting.connect(voter2).setDelegate(ZERO_ADDRESS)
      });
    });

    /*******************
      STATE SUMMARY
    *******************/
    /**
     * voter1:
     * - votes: gauge1 (50%)
     * - delegate is delegate1
     * - Own lockID 1 (1e18 initial deposit, locked for 1 yr)
     * - Own lockID 2 (1e18 initial deposit, locked for 2 yr)
     *
     * voter2:
     * - votes: gauge3 (30%)
     * - no delegates
     * - Own lockID 3 (1e18 initial deposit, locked for 3 yr)
     * - Own lockID 4 (1e18 initial deposit, locked for 4 yr)
     *
     * There are 3 gauges
     * - gauge1: 1% ROL
     * - gauge2: 2% ROL
     * - gauge3: 5% ROL
     *
     * LockID 5 is burned
     */

    /**********************
      INTENTION STATEMENT
    **********************/
    /**
     * We will re-add the votes that were deleted in the last block (voter1 and voter2 votes for gauge2)
     * We will then removeVoteMultiple() for all of voter1 and voter2 votes
     * We will create 2 more gauges (for a total of 5)
     * We will create 100 locks of maximum duration for 100 new voters, and distribute their votes equally amongst gauges 1-5
     */

    describe("removeVoteMultiple() and stress test with 100 votes", () => {
      let LAST_RECORDED_VOTE_POWER_N: BN;
      let RANDOM_VOTER: Wallet

      before(async function () {
        const CURRENT_TIME = (await provider.getBlock('latest')).timestamp;
        await voting.connect(voter1).vote(voter1.address, 2, 5000);
        await voting.connect(voter2).vote(voter2.address, 2, 4000);
        await gaugeController.connect(governor).addGauge("gauge4", ONE_PERCENT)
        await gaugeController.connect(governor).addGauge("gauge5", ONE_PERCENT)
        for (let i = 0; i < 100; i++) {
          RANDOM_VOTER = ethers.Wallet.createRandom().connect(provider);
          await token.connect(deployer).transfer(RANDOM_VOTER.address, ONE_ETHER) // gas money
          // Can't createLock in parallel or else nonce re-use issue lol
          await underwritingLocker.connect(voter1).createLock(RANDOM_VOTER.address, DEPOSIT_AMOUNT, CURRENT_TIME + 4 * ONE_YEAR)
          await deployer.sendTransaction({to: RANDOM_VOTER.address, value: ONE_ETHER.div(10)})
          await voting.connect(RANDOM_VOTER).vote(
            RANDOM_VOTER.address,
            i < 20 ? 1 :
            i < 40 ? 2 :
            i < 60 ? 3 :
            i < 80 ? 4 :
            5
            ,
            10000
          )
        }
        expect(await underwritingLocker.totalNumLocks()).eq(105)
      });
      it("should revert if non-owner or non-delegate attempts to removeVoteMultiple()", async function () {
        await expect(voting.connect(anon).removeVoteMultiple(voter1.address, [1, 2])).to.be.revertedWith("NotOwnerNorDelegate");
      });
      it("should revert if attempt to removeVoteMultiple() for non-existent lockID", async function () {
        await expect(voting.connect(voter1).removeVoteMultiple(voter1.address, [5, 1])).to.be.revertedWith("EnumerableMap: nonexistent key");
      });
      it("delegate can removeVoteMultiple()", async function () {
        const tx = await voting.connect(delegate1).removeVoteMultiple(voter1.address, [1, 2]);
        await expect(tx).to.emit(voting, "VoteRemoved").withArgs(voter1.address, 1);
        await expect(tx).to.emit(voting, "VoteRemoved").withArgs(voter1.address, 2);
      })
      it("voter can removeVoteMultiple()", async function () {
        const tx = await voting.connect(voter2).removeVoteMultiple(voter2.address, [2, 3]);
        await expect(tx).to.emit(voting, "VoteRemoved").withArgs(voter2.address, 2);
        await expect(tx).to.emit(voting, "VoteRemoved").withArgs(voter2.address, 3);
      })
      it("updateGaugeWeight() updates gauge weights as expected in the next epoch", async function () {
        const CURRENT_TIME = (await provider.getBlock('latest')).timestamp;
        await provider.send("evm_mine", [CURRENT_TIME + ONE_WEEK]);
        await expect(voting.connect(governor).chargePremiums()).to.be.revertedWith("GaugeWeightsNotYetUpdated");
        const EPOCH_START_TIME = await voting.getEpochStartTimestamp();

        let counter = 0;
        while (true) {
          counter += 1;
          const tx = await gaugeController.connect(governor).updateGaugeWeights({gasLimit: CUSTOM_GAS_LIMIT})

          if ((await gaugeController.lastTimeGaugeWeightsUpdated()).lt(EPOCH_START_TIME)) {
            await expect(tx).to.emit(gaugeController, "IncompleteGaugeUpdate");
            continue;
          } else {
            await expect(tx).to.emit(gaugeController, "GaugeWeightsUpdated").withArgs(EPOCH_START_TIME);
            break;
          }
        }
        console.log(`Required ${counter} iterations of updateGaugeWeights()`)

        LAST_RECORDED_VOTE_POWER_N = await voting.getVotePower(RANDOM_VOTER.address)
        expect (await gaugeController.lastTimeGaugeWeightsUpdated()).eq(EPOCH_START_TIME)
        expect (await voting.isVotingOpen()).eq(false)
        await expect(voting.connect(voter1).vote(voter1.address, 1, 1)).to.be.revertedWith("LastEpochPremiumsNotCharged")

        const TOTAL_RECORDED_VOTE_POWER = LAST_RECORDED_VOTE_POWER_N.mul(100)
        // Don't expect exact equality because different votes processed at different timestamp
        expectClose(await gaugeController.getVotePowerSum(), TOTAL_RECORDED_VOTE_POWER, 1e14);
        expectClose(await gaugeController.getGaugeWeight(1), ONE_HUNDRED_PERCENT.div(5), 1e14);
        expectClose(await gaugeController.getGaugeWeight(2), ONE_HUNDRED_PERCENT.div(5), 1e14);
        expectClose(await gaugeController.getGaugeWeight(3), ONE_HUNDRED_PERCENT.div(5), 1e14);
        expectClose(await gaugeController.getGaugeWeight(4), ONE_HUNDRED_PERCENT.div(5), 1e14);
        expectClose(await gaugeController.getGaugeWeight(5), ONE_HUNDRED_PERCENT.div(5), 1e14);
      })
      it("chargePremium() charges premiums as expected", async function () {
        const OLD_VOTER_LOCKED_AMOUNT = await getTotalLockedAmount(RANDOM_VOTER.address)
        const OLD_UNDERWRITING_LOCKER_BALANCE = await token.balanceOf(underwritingLocker.address);
        const OLD_REVENUE_ROUTER_BALANCE = await token.balanceOf(revenueRouter.address);

        const EPOCH_START_TIME = await voting.getEpochStartTimestamp()

        let counter = 0;
        while (true) {
          counter += 1;
          const tx = await voting.connect(governor).chargePremiums({gasLimit: CUSTOM_GAS_LIMIT})

          if ((await voting.lastTimePremiumsCharged()).lt(EPOCH_START_TIME)) {
            await expect(tx).to.emit(voting, "IncompletePremiumsCharge");
            continue;
          } else {
            await expect(tx).to.emit(voting, "AllPremiumsCharged").withArgs(EPOCH_START_TIME);
            break;
          }
        }
        console.log(`Required ${counter} iterations of chargePremiums()`)

        const NEW_VOTER_LOCKED_AMOUNT = await getTotalLockedAmount(RANDOM_VOTER.address)
        const NEW_UNDERWRITING_LOCKER_BALANCE = await token.balanceOf(underwritingLocker.address);
        const NEW_REVENUE_ROUTER_BALANCE = await token.balanceOf(revenueRouter.address);
        const EXPECTED_PREMIUM = await getExpectedPremium(RANDOM_VOTER.address, OLD_UNDERWRITING_LOCKER_BALANCE, LAST_RECORDED_VOTE_POWER_N)
        const EXPECTED_PREMIUM_UNIT = await getExpectedUnitPremium(RANDOM_VOTER.address, OLD_UNDERWRITING_LOCKER_BALANCE, LAST_RECORDED_VOTE_POWER_N);
        const EXPECTED_TOTAL_PREMIUM = EXPECTED_PREMIUM_UNIT.mul(200) // 20*1 + 20*1 + 20*1 + 20*2 + 20*5

        expectClose(NEW_REVENUE_ROUTER_BALANCE.sub(OLD_REVENUE_ROUTER_BALANCE), EXPECTED_TOTAL_PREMIUM, 1e15);
        expectClose(NEW_VOTER_LOCKED_AMOUNT.sub(OLD_VOTER_LOCKED_AMOUNT), EXPECTED_PREMIUM.mul(-1), 1e15);
        expectClose(NEW_UNDERWRITING_LOCKER_BALANCE.sub(OLD_UNDERWRITING_LOCKER_BALANCE), EXPECTED_TOTAL_PREMIUM.mul(-1), 1e15);
        expect(await voting.isVotingOpen()).eq(true)
        await expect(gaugeController.connect(governor).updateGaugeWeights()).to.be.revertedWith("GaugeWeightsAlreadyUpdated")
        await expect(voting.connect(governor).chargePremiums()).to.be.revertedWith("LastEpochPremiumsAlreadyProcessed")
        expect(await gaugeController.lastTimeGaugeWeightsUpdated()).eq(EPOCH_START_TIME)
        expect(await voting.lastTimePremiumsCharged()).eq(EPOCH_START_TIME)
      })
    });

    describe("edge case - total vote power BPS cannot > 10000", () => {
      it("should revert if total vote power BPS > 10000", async function () {
        await voting.connect(voter1).voteMultiple(voter1.address, [1, 2], [5000, 5000])
        await expect(voting.connect(voter1).voteMultiple(voter1.address, [2, 3, 4], [0, 2500, 2501])).to.be.revertedWith("TotalVotePowerBPSOver10000")
        await voting.connect(voter1).removeVoteMultiple(voter1.address, [1, 2])
      });
    });

    /**********
      LESSONS
    **********/
    /**
     * We can get through ~80 new votes with updateGaugeWeights() call with 6M gas limit, and about ~140 with chargePremiums() call with 6M gas limit
     * We need to checkpoint before the getVotePower() call, I need to investigate why this can be 50-100K for a view call.
     */

    /*******************
      STATE SUMMARY
    *******************/
    /**
     * voter1:
     * - no votes
     * - delegate is delegate1
     * - Own lockID 1 (1e18 initial deposit, locked for 1 yr)
     * - Own lockID 2 (1e18 initial deposit, locked for 2 yr)
     *
     * voter2:
     * - no votes
     * - no delegates
     * - Own lockID 3 (1e18 initial deposit, locked for 3 yr)
     * - Own lockID 4 (1e18 initial deposit, locked for 4 yr)
     *
     * There are 5 gauges
     * - gauge1: 1% ROL
     * - gauge2: 2% ROL
     * - gauge3: 5% ROL
     * - gauge4: 1% ROL
     * - gauge5: 1% ROL
     *
     * LockID 5 is burned
     */

    /**********************
      INTENTION STATEMENT
    **********************/
    /**
     * We will test the system at a larger scale
     * We currently have 100 voters with 1 lock each
     *
     * Let's add another 5 gauges.
     * Let's add the votes of another 100 voters with 1 max-duration lock each, and distribute them equally among these 5 new gauges.
     *
     * Let's also add another 10 voters, with 10 max-duration locks each, equally distributed among the 10 gauges.
     *
     * Let's then create another 100 voter who will vote for gauge 1, then lose their voting power after voting (but before vote processing).
     *
     * I want to test if the system can revert with a out-of-gas error with i.) lots of locks to iterate through, ii.) lot of voters to remove
     */

    describe("edge case - DDOS scenario with max locks", () => {
      let LAST_RECORDED_VOTE_POWER_N: BN;
      let SAVED_RANDOM_VOTER: Wallet

      before(async function () {
        const CURRENT_TIME = (await provider.getBlock('latest')).timestamp;

        // Create 5 new gauges
        await gaugeController.connect(governor).addGauge("gauge6", ONE_PERCENT)
        await gaugeController.connect(governor).addGauge("gauge7", ONE_PERCENT)
        await gaugeController.connect(governor).addGauge("gauge8", ONE_PERCENT)
        await gaugeController.connect(governor).addGauge("gauge9", ONE_PERCENT)
        await gaugeController.connect(governor).addGauge("gauge10", ONE_PERCENT)

        // Create 100 voters with 1 max-duration locks each, each equally distributed among gauges 6 - 10.
        for (let i = 0; i < 100; i++) {
          const RANDOM_VOTER = ethers.Wallet.createRandom().connect(provider);
          SAVED_RANDOM_VOTER = RANDOM_VOTER;
          await token.connect(deployer).transfer(RANDOM_VOTER.address, ONE_ETHER) // gas money
          // Can't createLock in parallel or else nonce re-use issue lol
          await underwritingLocker.connect(voter1).createLock(RANDOM_VOTER.address, DEPOSIT_AMOUNT, CURRENT_TIME + 4 * ONE_YEAR)
          await deployer.sendTransaction({to: RANDOM_VOTER.address, value: ONE_ETHER.div(10)})
          await voting.connect(RANDOM_VOTER).vote(
            RANDOM_VOTER.address,
            i < 20 ? 6 :
            i < 40 ? 7 :
            i < 60 ? 8 :
            i < 80 ? 9 :
            10
            ,
            10000
          )
        }
        expect(await underwritingLocker.totalNumLocks()).eq(205)

        // Create 10 voters with 10 max-duration locks each, each equally distributed among gauges 1 - 10.
        for (let i = 0; i < 10; i++) {
          const RANDOM_VOTER = ethers.Wallet.createRandom().connect(provider);
          await token.connect(deployer).transfer(RANDOM_VOTER.address, ONE_ETHER) // gas money
          // Create 10 locks each
          for (let j = 0; j < 10; j++) {
            await underwritingLocker.connect(voter1).createLock(RANDOM_VOTER.address, DEPOSIT_AMOUNT, CURRENT_TIME + 4 * ONE_YEAR)
          }
          await deployer.sendTransaction({to: RANDOM_VOTER.address, value: ONE_ETHER.div(10)})
          await voting.connect(RANDOM_VOTER).voteMultiple(
            RANDOM_VOTER.address,
            [1, 2, 3, 4, 5, 6, 7, 8, 9, 10],
            [1000, 1000, 1000, 1000, 1000, 1000, 1000, 1000, 1000, 1000],
          )
        }
        expect(await underwritingLocker.totalNumLocks()).eq(305)

        // Create 100 voters with 1 max-duration locks each, all voting for gauge1, all of whom votes will be removed
        // removeVote() will clean the _voters array, _votersToRemove array will fill only with voters who lose all voting
        // power after voting
        for (let i = 0; i < 100; i++) {
          const RANDOM_VOTER = ethers.Wallet.createRandom().connect(provider);
          await token.connect(deployer).transfer(RANDOM_VOTER.address, ONE_ETHER) // gas money
          // Can't createLock in parallel or else nonce re-use issue lol
          await underwritingLocker.connect(voter1).createLock(RANDOM_VOTER.address, DEPOSIT_AMOUNT, CURRENT_TIME + 4 * ONE_YEAR)
          await deployer.sendTransaction({to: RANDOM_VOTER.address, value: ONE_ETHER.div(10)})
          await voting.connect(RANDOM_VOTER).vote(RANDOM_VOTER.address, 1, 10000)
          await underwritingLocker.connect(RANDOM_VOTER).withdraw(306 + i, RANDOM_VOTER.address) // Lose voting power
        }
        expect(await underwritingLocker.totalNumLocks()).eq(405)
      });
      it("updateGaugeWeight() updates gauge weights as expected in the next epoch", async function () {
        const CURRENT_TIME = (await provider.getBlock('latest')).timestamp;
        await provider.send("evm_mine", [CURRENT_TIME + ONE_WEEK]);
        await expect(voting.connect(governor).chargePremiums()).to.be.revertedWith("GaugeWeightsNotYetUpdated");
        const EPOCH_START_TIME = await voting.getEpochStartTimestamp();

        let counter = 0;
        while (true) {
          counter += 1;
          const tx = await gaugeController.connect(governor).updateGaugeWeights({gasLimit: CUSTOM_GAS_LIMIT})

          if ((await gaugeController.lastTimeGaugeWeightsUpdated()).lt(EPOCH_START_TIME)) {
            await expect(tx).to.emit(gaugeController, "IncompleteGaugeUpdate");
            continue;
          } else {
            await expect(tx).to.emit(gaugeController, "GaugeWeightsUpdated").withArgs(EPOCH_START_TIME);
            break;
          }
        }
        console.log(`Required ${counter} iterations of updateGaugeWeights()`)

        LAST_RECORDED_VOTE_POWER_N = await voting.getVotePower(SAVED_RANDOM_VOTER.address)
        expect (await gaugeController.lastTimeGaugeWeightsUpdated()).eq(EPOCH_START_TIME)
        expect (await voting.isVotingOpen()).eq(false)
        await expect(voting.connect(voter1).vote(voter1.address, 1, 1)).to.be.revertedWith("LastEpochPremiumsNotCharged")

        const EXPECTED_TOTAL_RECORDED_VOTE_POWER = LAST_RECORDED_VOTE_POWER_N.mul(300)
        // Accept 5% error - because first 100 votes from 1 week back
        expect(await gaugeController.getVotePowerSum()).gte(EXPECTED_TOTAL_RECORDED_VOTE_POWER.mul(95).div(100))
        expect(await gaugeController.getVotePowerSum()).lte(EXPECTED_TOTAL_RECORDED_VOTE_POWER.mul(105).div(100))
        expectClose(await gaugeController.getGaugeWeight(1), ONE_HUNDRED_PERCENT.div(10), 2e14);
        expectClose(await gaugeController.getGaugeWeight(2), ONE_HUNDRED_PERCENT.div(10), 2e14);
        expectClose(await gaugeController.getGaugeWeight(3), ONE_HUNDRED_PERCENT.div(10), 2e14);
        expectClose(await gaugeController.getGaugeWeight(4), ONE_HUNDRED_PERCENT.div(10), 2e14);
        expectClose(await gaugeController.getGaugeWeight(5), ONE_HUNDRED_PERCENT.div(10), 2e14);
        expectClose(await gaugeController.getGaugeWeight(6), ONE_HUNDRED_PERCENT.div(10), 2e14);
        expectClose(await gaugeController.getGaugeWeight(7), ONE_HUNDRED_PERCENT.div(10), 2e14);
        expectClose(await gaugeController.getGaugeWeight(8), ONE_HUNDRED_PERCENT.div(10), 2e14);
        expectClose(await gaugeController.getGaugeWeight(9), ONE_HUNDRED_PERCENT.div(10), 2e14);
        expectClose(await gaugeController.getGaugeWeight(10), ONE_HUNDRED_PERCENT.div(10), 2e14);
      })
      it("chargePremium() charges premiums as expected", async function () {
        const OLD_VOTER_LOCKED_AMOUNT = await getTotalLockedAmount(SAVED_RANDOM_VOTER.address)
        const OLD_UNDERWRITING_LOCKER_BALANCE = await token.balanceOf(underwritingLocker.address);
        const OLD_REVENUE_ROUTER_BALANCE = await token.balanceOf(revenueRouter.address);

        const EPOCH_START_TIME = await voting.getEpochStartTimestamp()

        let counter = 0;
        while (true) {
          counter += 1;
          const tx = await voting.connect(governor).chargePremiums({gasLimit: CUSTOM_GAS_LIMIT})

          if ((await voting.lastTimePremiumsCharged()).lt(EPOCH_START_TIME)) {
            await expect(tx).to.emit(voting, "IncompletePremiumsCharge");
            continue;
          } else {
            await expect(tx).to.emit(voting, "AllPremiumsCharged").withArgs(EPOCH_START_TIME);
            break;
          }
        }
        console.log(`Required ${counter} iterations of chargePremiums()`)

        const NEW_VOTER_LOCKED_AMOUNT = await getTotalLockedAmount(SAVED_RANDOM_VOTER.address)
        const NEW_UNDERWRITING_LOCKER_BALANCE = await token.balanceOf(underwritingLocker.address);
        const NEW_REVENUE_ROUTER_BALANCE = await token.balanceOf(revenueRouter.address);
        const EXPECTED_PREMIUM = await getExpectedPremium(SAVED_RANDOM_VOTER.address, OLD_UNDERWRITING_LOCKER_BALANCE, LAST_RECORDED_VOTE_POWER_N)
        const EXPECTED_PREMIUM_UNIT = await getExpectedUnitPremium(SAVED_RANDOM_VOTER.address, OLD_UNDERWRITING_LOCKER_BALANCE, LAST_RECORDED_VOTE_POWER_N);
        const EXPECTED_TOTAL_PREMIUM = EXPECTED_PREMIUM_UNIT.mul(450)
        // 8*20 + 2*20 + 20*5 = 300 for single lock voters
        // 10 * (8 + 2 + 5) = 10 * 15 for 10-lock voters

        expectClose(NEW_REVENUE_ROUTER_BALANCE.sub(OLD_REVENUE_ROUTER_BALANCE), EXPECTED_TOTAL_PREMIUM, 1e15);
        expectClose(NEW_VOTER_LOCKED_AMOUNT.sub(OLD_VOTER_LOCKED_AMOUNT), EXPECTED_PREMIUM.mul(-1), 1e15);
        expectClose(NEW_UNDERWRITING_LOCKER_BALANCE.sub(OLD_UNDERWRITING_LOCKER_BALANCE), EXPECTED_TOTAL_PREMIUM.mul(-1), 1e15);
        expect(await voting.isVotingOpen()).eq(true)
        await expect(gaugeController.connect(governor).updateGaugeWeights()).to.be.revertedWith("GaugeWeightsAlreadyUpdated")
        await expect(voting.connect(governor).chargePremiums()).to.be.revertedWith("LastEpochPremiumsAlreadyProcessed")
        expect(await gaugeController.lastTimeGaugeWeightsUpdated()).eq(EPOCH_START_TIME)
        expect(await voting.lastTimePremiumsCharged()).eq(EPOCH_START_TIME)
      })
    });

    /**********
      LESSONS
    **********/
    /**
     * Need to cap locks for one person - otherwise getVotePower() is an unbounded loop and anyone can deadlock the contract
     * by creating more than 500+ locks. 1 voter with 50 locks => ~750K gas to getVotePower()
     *
     * Uniswap implementation of sqrt is inefficient - sqrt(6 * 1e18) requiring 35 iterations of Babylonian method => ~30K gas
     * Alternate implementation with bitwise operations = ~700 gas = 40x more efficient. Swapping this implementation of sqrt
     * allows us to process slightly more than 100 new one-lock voters in a 6M gas call.
     *
     * Arbitrary cap of 10 locks => ~150K gas for updateGaugeWeights(). getVotePower() is an external call to UnderwritingLockVoting
     * And we want to keep layer between locks and votes, hence GaugeController should not need any methods from IUnderwritingLock.
     *
     * Balance need to protect against DDOS possibility, against desire to run simple scenarios in a single run.
     * Mmm, when the system scales, who cares about simple scenarios. Should underweigh the convenience of simple unit tests
     * for durability in scale. Let's make it clear that the updateGaugeWeight() function is intended to be run
     * in a while-loop with custom gas limit of 6M each call.
     *
     * I'm not as concerned with DDOS from having unbounded number of votes - we can save progress between vote iteration
     * done in the updateGaugeWeights() function body. We cannot save progress between lock iterations done in an external call.
     *
     * In terms of DDOS from removing empty voters - it costs ~10K gas for each voter, and we can save progress between iterations. So not an issue.
     *
     * We need need to test for DDOS from unbounded amount of votes
     *
     */

    /*******************
      STATE SUMMARY
    *******************/
    /**
     * voter1:
     * - no votes
     * - delegate is delegate1
     * - Own lockID 1 (1e18 initial deposit, locked for 1 yr)
     * - Own lockID 2 (1e18 initial deposit, locked for 2 yr)
     *
     * voter2:
     * - no votes
     * - no delegates
     * - Own lockID 3 (1e18 initial deposit, locked for 3 yr)
     * - Own lockID 4 (1e18 initial deposit, locked for 4 yr)
     *
     * There are 10 gauges
     * - gauge1: 1% ROL
     * - gauge2: 2% ROL
     * - gauge3: 5% ROL
     * - gauge4: 1% ROL
     * - gauge5: 1% ROL
     * - gauge6: 1% ROL
     * - gauge7: 1% ROL
     * - gauge8: 1% ROL
     * - gauge9: 1% ROL
     * - gauge10: 1% ROL
     *
     * LockIDs 5, 306-405 are burned
     *
     * There are 200 voters with 1 max-duration lock, with votes equally distributed amongst the 10 gauges
     * There are 10 voters with 10 max-duration locks each, equally distributed among the 10 gauges
     */

    /**********************
      INTENTION STATEMENT
    **********************/
    /**
     * We will add 90 gauges, for a total of 100
     * We will add 10 voters, with 10 max-duration locks each, who equally distribute their votes among the 100 gauges
     *
     * I want to test how the system does with a larger number of gauges
     */

    describe("edge case - DDOS scenario with 100 gauges", () => {
      let LAST_RECORDED_VOTE_POWER_N: BN;
      let SAVED_RANDOM_VOTER: Wallet

      before(async function () {
        const CURRENT_TIME = (await provider.getBlock('latest')).timestamp;

        // Create 90 new gauges
        for (let i = 0; i < 90; i++) {
          await gaugeController.connect(governor).addGauge(`gauge${i+11}`, ONE_PERCENT)
        }

        const VOTEPOWERBPS_ARRAY = []
        const GAUGEID_ARRAY = []

        for (let i = 0; i < 100; i++) {
          GAUGEID_ARRAY.push(i + 1)
          VOTEPOWERBPS_ARRAY.push(100)
        }

        // Create 10 voters with 10 max-duration locks each, each equally distributed among gauges 1 - 100.
        for (let i = 0; i < 10; i++) {
          const RANDOM_VOTER = ethers.Wallet.createRandom().connect(provider);
          SAVED_RANDOM_VOTER = RANDOM_VOTER;
          await token.connect(deployer).transfer(RANDOM_VOTER.address, ONE_ETHER) // gas money
          // Create 10 locks each
          for (let j = 0; j < 10; j++) {
            await underwritingLocker.connect(voter1).createLock(RANDOM_VOTER.address, DEPOSIT_AMOUNT, CURRENT_TIME + 4 * ONE_YEAR)
          }
          await deployer.sendTransaction({to: RANDOM_VOTER.address, value: ONE_ETHER.div(10)})
          await voting.connect(RANDOM_VOTER).voteMultiple(
            RANDOM_VOTER.address,
            GAUGEID_ARRAY,
            VOTEPOWERBPS_ARRAY,
          )
        }
        expect(await underwritingLocker.totalNumLocks()).eq(505)
      });
      it("updateGaugeWeight() updates gauge weights as expected in the next epoch", async function () {
        const CURRENT_TIME = (await provider.getBlock('latest')).timestamp;
        await provider.send("evm_mine", [CURRENT_TIME + ONE_WEEK]);
        await expect(voting.connect(governor).chargePremiums()).to.be.revertedWith("GaugeWeightsNotYetUpdated");
        const EPOCH_START_TIME = await voting.getEpochStartTimestamp();

        let counter = 0;
        while (true) {
          counter += 1;
          const tx = await gaugeController.connect(governor).updateGaugeWeights({gasLimit: CUSTOM_GAS_LIMIT})

          if ((await gaugeController.lastTimeGaugeWeightsUpdated()).lt(EPOCH_START_TIME)) {
            await expect(tx).to.emit(gaugeController, "IncompleteGaugeUpdate");
            continue;
          } else {
            await expect(tx).to.emit(gaugeController, "GaugeWeightsUpdated").withArgs(EPOCH_START_TIME);
            break;
          }
        }
        console.log(`Required ${counter} iterations of updateGaugeWeights()`)

        LAST_RECORDED_VOTE_POWER_N = await voting.getVotePower(SAVED_RANDOM_VOTER.address)
        expect (await gaugeController.lastTimeGaugeWeightsUpdated()).eq(EPOCH_START_TIME)
        expect (await voting.isVotingOpen()).eq(false)
        await expect(voting.connect(voter1).vote(voter1.address, 1, 1)).to.be.revertedWith("LastEpochPremiumsNotCharged")

        // SAVED_RANDOM_VOTER here has 10 locks - has 10x the unit votePower
        // So we should have 200 1-lock users + 20 10-lock users => 400 unit votePower
        // So we have 400/10 = 40 of SAVED_RANDOM_VOTER votePower

        // Accept 5% error - because first 100 votes from 1 week back
        // expect(await gaugeController.getVotePowerSum()).gte(EXPECTED_TOTAL_RECORDED_VOTE_POWER.mul(95).div(100))
        // expect(await gaugeController.getVotePowerSum()).lte(EXPECTED_TOTAL_RECORDED_VOTE_POWER.mul(105).div(100))

        // 400 units
        // 200 voters with 200 units => 20 units to each of first 10 gauges
        // 10 voters with 100 units => 10 units to each of first 10 gauges
        // 10 voters with 100 units => 1 unit to each gauge
        // But time decay of vote power

        const OG_GAUGE_WEIGHT = await gaugeController.getGaugeWeight(1);
        expectClose(await gaugeController.getGaugeWeight(2), OG_GAUGE_WEIGHT, 2e14);
        expectClose(await gaugeController.getGaugeWeight(3), OG_GAUGE_WEIGHT, 2e14);
        expectClose(await gaugeController.getGaugeWeight(4), OG_GAUGE_WEIGHT, 2e14);
        expectClose(await gaugeController.getGaugeWeight(5), OG_GAUGE_WEIGHT, 2e14);
        expectClose(await gaugeController.getGaugeWeight(6), OG_GAUGE_WEIGHT, 2e14);
        expectClose(await gaugeController.getGaugeWeight(7), OG_GAUGE_WEIGHT, 2e14);
        expectClose(await gaugeController.getGaugeWeight(8), OG_GAUGE_WEIGHT, 2e14);
        expectClose(await gaugeController.getGaugeWeight(9), OG_GAUGE_WEIGHT, 2e14);
        expectClose(await gaugeController.getGaugeWeight(10), OG_GAUGE_WEIGHT, 2e14);

        for (let i = 11; i < 101; i++) {
          expectClose(await gaugeController.getGaugeWeight(i), (ONE_HUNDRED_PERCENT.sub(OG_GAUGE_WEIGHT.mul(10))).div(90), 2e14);
        }
      })
      it("chargePremium() charges premiums as expected", async function () {
        const OLD_VOTER_LOCKED_AMOUNT = await getTotalLockedAmount(SAVED_RANDOM_VOTER.address)
        const OLD_UNDERWRITING_LOCKER_BALANCE = await token.balanceOf(underwritingLocker.address);
        const OLD_REVENUE_ROUTER_BALANCE = await token.balanceOf(revenueRouter.address);

        const EPOCH_START_TIME = await voting.getEpochStartTimestamp()

        let counter = 0;
        while (true) {
          counter += 1;
          const tx = await voting.connect(governor).chargePremiums({gasLimit: CUSTOM_GAS_LIMIT})

          if ((await voting.lastTimePremiumsCharged()).lt(EPOCH_START_TIME)) {
            await expect(tx).to.emit(voting, "IncompletePremiumsCharge");
            continue;
          } else {
            await expect(tx).to.emit(voting, "AllPremiumsCharged").withArgs(EPOCH_START_TIME);
            break;
          }
        }
        console.log(`Required ${counter} iterations of chargePremiums()`)

        // const NEW_VOTER_LOCKED_AMOUNT = await getTotalLockedAmount(SAVED_RANDOM_VOTER.address)
        // const NEW_UNDERWRITING_LOCKER_BALANCE = await token.balanceOf(underwritingLocker.address);
        // const NEW_REVENUE_ROUTER_BALANCE = await token.balanceOf(revenueRouter.address);
        // const EXPECTED_PREMIUM = await getExpectedPremium(SAVED_RANDOM_VOTER.address, OLD_UNDERWRITING_LOCKER_BALANCE, LAST_RECORDED_VOTE_POWER_N)
        // const EXPECTED_PREMIUM_UNIT = await getExpectedUnitPremium(SAVED_RANDOM_VOTER.address, OLD_UNDERWRITING_LOCKER_BALANCE, LAST_RECORDED_VOTE_POWER_N);
      //   const EXPECTED_TOTAL_PREMIUM = EXPECTED_PREMIUM_UNIT.mul(450)
      //   // 8*20 + 2*20 + 20*5 = 300 for single lock voters
      //   // 10 * (8 + 2 + 5) = 10 * 15 for 10-lock voters

      //   expectClose(NEW_REVENUE_ROUTER_BALANCE.sub(OLD_REVENUE_ROUTER_BALANCE), EXPECTED_TOTAL_PREMIUM, 1e15);
      //   expectClose(NEW_VOTER_LOCKED_AMOUNT.sub(OLD_VOTER_LOCKED_AMOUNT), EXPECTED_PREMIUM.mul(-1), 1e15);
      //   expectClose(NEW_UNDERWRITING_LOCKER_BALANCE.sub(OLD_UNDERWRITING_LOCKER_BALANCE), EXPECTED_TOTAL_PREMIUM.mul(-1), 1e15);
        expect(await voting.isVotingOpen()).eq(true)
        await expect(gaugeController.connect(governor).updateGaugeWeights()).to.be.revertedWith("GaugeWeightsAlreadyUpdated")
        await expect(voting.connect(governor).chargePremiums()).to.be.revertedWith("LastEpochPremiumsAlreadyProcessed")
        expect(await gaugeController.lastTimeGaugeWeightsUpdated()).eq(EPOCH_START_TIME)
        expect(await voting.lastTimePremiumsCharged()).eq(EPOCH_START_TIME)
      })
    });

    /*******************
      STATE SUMMARY
    *******************/
    /**
     * voter1:
     * - no votes
     * - delegate is delegate1
     * - Own lockID 1 (1e18 initial deposit, locked for 1 yr)
     * - Own lockID 2 (1e18 initial deposit, locked for 2 yr)
     *
     * voter2:
     * - no votes
     * - no delegates
     * - Own lockID 3 (1e18 initial deposit, locked for 3 yr)
     * - Own lockID 4 (1e18 initial deposit, locked for 4 yr)
     *
     * There are 100 gauges
     * - gauge1: 1% ROL
     * - gauge2: 2% ROL
     * - gauge3: 5% ROL
     * - gauge4: 1% ROL
     * - gauges 5-100: 1% ROL
     *
     * LockIDs 5, 306-405 are burned
     *
     * There are 200 voters with 1 max-duration lock, with votes equally distributed amongst the first 10 gauges
     * There are 10 voters with 10 max-duration locks each, equally distributed among the first 10 gauges
     * There are another 10 voters with 10 max-duration locks each, equally distributed among the 100 gauges
     */

    /******************
      HELPER CLOSURES
    ******************/

    async function getTotalLockedAmount(owner: string): Promise<BN> {
      const lockIDs = await underwritingLocker.getAllLockIDsOf(owner);
      let totalLockedAmount = ZERO;
      for (let i = 0; i < lockIDs.length; i++) {
        totalLockedAmount = totalLockedAmount.add((await underwritingLocker.locks(lockIDs[i])).amount);
      }
      return totalLockedAmount;
    }

    async function getExpectedPremium(VOTER_ADDRESS: string, UWE_BALANCE: BN, LAST_RECORDED_VOTE_POWER: BN): Promise<BN> {
      // GLOBAL_MULTIPLIER = INSURANCE_CAPACITY * INDIVIDUAL_VOTE_POWER / TOTAL_VOTE_POWER
      // = LEVERAGE_FACTOR * UWE_BALANCE_OF_UNDERWRITINGLOCKER * INDIVIDUAL_VOTE_POWER / TOTAL_VOTE_POWER
      const LEVERAGE_FACTOR = await gaugeController.leverageFactor();
      const GLOBAL_NUMERATOR = LEVERAGE_FACTOR.mul(UWE_BALANCE).mul(LAST_RECORDED_VOTE_POWER);
      const VOTE_POWER_SUM = await gaugeController.getVotePowerSum();
      const GLOBAL_DENOMINATOR = VOTE_POWER_SUM

      // SCALE ROL => WEEK / (YEAR * 1e18)
      // SCALE BPS => (1 / 10000)
      // SCALE LEVERAGE FACTOR => (1 / 10000)
      const SCALING_NUMERATOR = await gaugeController.getEpochLength();
      const SCALING_DENOMINATOR = SCALE_FACTOR.mul(ONE_YEAR).mul(10000).mul(ONE_ETHER)

      // TOTAL_PREMIUM = GLOBAL_MULTIPLIER * SUM(ROL_GAUGE * ROL_WEIGHT)
      let ACCUMULATOR = ZERO
      const votes = await gaugeController.getVotes(voting.address, VOTER_ADDRESS)

      for (let i = 0; i < votes.length; i++) {
        const {gaugeID, votePowerBPS} = votes[i]
        const ANNUAL_ROL = await gaugeController.getRateOnLineOfGauge(gaugeID);
        ACCUMULATOR = ACCUMULATOR.add(ANNUAL_ROL.mul(votePowerBPS));
      }

      return ACCUMULATOR.mul(GLOBAL_NUMERATOR).mul(SCALING_NUMERATOR).div(GLOBAL_DENOMINATOR).div(SCALING_DENOMINATOR)
    }

    async function getExpectedUnitPremium(VOTER_ADDRESS: string, UWE_BALANCE: BN, LAST_RECORDED_VOTE_POWER: BN): Promise<BN> {
      // GLOBAL_MULTIPLIER = INSURANCE_CAPACITY * INDIVIDUAL_VOTE_POWER / TOTAL_VOTE_POWER
      // = LEVERAGE_FACTOR * UWE_BALANCE_OF_UNDERWRITINGLOCKER * INDIVIDUAL_VOTE_POWER / TOTAL_VOTE_POWER
      const LEVERAGE_FACTOR = await gaugeController.leverageFactor();
      const GLOBAL_NUMERATOR = LEVERAGE_FACTOR.mul(UWE_BALANCE).mul(LAST_RECORDED_VOTE_POWER);
      const VOTE_POWER_SUM = await gaugeController.getVotePowerSum();
      const GLOBAL_DENOMINATOR = VOTE_POWER_SUM

      // SCALE ROL => WEEK / (YEAR * 1e18)
      // SCALE BPS => (1 / 10000)
      // SCALE LEVERAGE FACTOR => (1 / 10000)
      const SCALING_NUMERATOR = await gaugeController.getEpochLength();
      const SCALING_DENOMINATOR = SCALE_FACTOR.mul(ONE_YEAR).mul(10000).mul(ONE_ETHER)

      // TOTAL_PREMIUM = GLOBAL_MULTIPLIER * SUM(ROL_GAUGE * ROL_WEIGHT)

      const ACCUMULATOR = ONE_PERCENT.mul(10000)
      return ACCUMULATOR.mul(GLOBAL_NUMERATOR).mul(SCALING_NUMERATOR).div(GLOBAL_DENOMINATOR).div(SCALING_DENOMINATOR)
    }

    function sqrt(x: BN) {
      const ONE = BN.from(1);
      const TWO = BN.from(2);
      let z = x.add(ONE).div(TWO);
      let y = x;
      while (z.sub(y).isNegative()) {
          y = z;
          z = x.div(z).add(z).div(TWO);
      }
      return y;
    }

});<|MERGE_RESOLUTION|>--- conflicted
+++ resolved
@@ -28,13 +28,8 @@
 const CUSTOM_GAS_LIMIT = 6000000;
 
 describe("UnderwritingLockVoting", function () {
-<<<<<<< HEAD
     const [deployer, governor, revenueRouter, voter1, voter2, delegate1, bribeController, anon] = provider.getWallets();
   
-=======
-    const [deployer, governor, revenueRouter, voter1, voter2, delegate1, updater, bribeController, anon] = provider.getWallets();
-
->>>>>>> df464fad
     /***************************
        VARIABLE DECLARATIONS
     ***************************/
@@ -474,24 +469,16 @@
         expect(await gaugeController.getGaugeWeight(1)).eq(ONE_HUNDRED_PERCENT)
         expect(await gaugeController.getAllGaugeWeights()).deep.eq([ZERO, ONE_HUNDRED_PERCENT]);
         expect(await gaugeController.getVotePowerSum()).eq(LAST_RECORDED_VOTE_POWER)
-<<<<<<< HEAD
       });      
       it("cannot vote or voteMultiple, if premiums not charged for the last epoch", async function () {
-=======
-      });
-      it("cannot vote or voteMultiple, between processVotes() and chargePremiums() for the same epoch", async function () {
->>>>>>> df464fad
         expect(await voting.isVotingOpen()).eq(false)
         await expect(voting.connect(voter1).vote(voter1.address, 1, 1)).to.be.revertedWith("LastEpochPremiumsNotCharged");
         await expect(voting.connect(delegate1).voteMultiple(voter1.address, [1, 2], [10000, 10000])).to.be.revertedWith("LastEpochPremiumsNotCharged");
       });
-<<<<<<< HEAD
       it("chargePremiums() should revert before tokenholder added to gaugeController()", async function () {
         await expect(voting.connect(governor).chargePremiums()).to.be.revertedWith("NoTokenholdersAdded");
         await gaugeController.connect(governor).addTokenholder(underwritingLocker.address);
       });
-=======
->>>>>>> df464fad
       it("chargePremiums() should revert before underwritingLocker.sol call setVotingContract()", async function () {
         await expect(voting.connect(governor).chargePremiums()).to.be.revertedWith("NotVotingContract");
       });
