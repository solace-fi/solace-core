--- conflicted
+++ resolved
@@ -1,8 +1,4 @@
-<<<<<<< HEAD
 import { waffle, ethers, upgrades } from "hardhat";
-=======
-import { waffle } from 'hardhat';
->>>>>>> a547ff7a
 const { deployContract, solidity } = waffle;
 import { MockProvider } from 'ethereum-waffle';
 const provider: MockProvider = waffle.provider;
@@ -15,11 +11,7 @@
 import { burnBlocks, burnBlocksUntil } from './utilities/time';
 import { PolicyManager, MockProduct, Treasury, Registry } from '../typechain';
 
-<<<<<<< HEAD
-describe("PolicyManager", function() {
-=======
 describe('PolicyManager', function() {
->>>>>>> a547ff7a
   let artifacts: ArtifactImports;
   const [deployer, governor, user, walletProduct1, walletProduct2, walletProduct3, positionContract] = provider.getWallets();
 
@@ -42,19 +34,13 @@
     // deploy policy manager
     policyManager = (await deployContract(deployer, artifacts.PolicyManager, [governor.address])) as PolicyManager;
 
-<<<<<<< HEAD
     let registryContract = await ethers.getContractFactory("Registry");
     registry = (await upgrades.deployProxy(registryContract, [deployer.address], { kind: "uups" })) as Registry;
-=======
-    // deploy registry contract
-    registry = (await deployContract(deployer, artifacts.Registry, [deployer.address])) as Registry;
->>>>>>> a547ff7a
 
     // deploy treasury contract
     treasury = (await deployContract(deployer, artifacts.Treasury, [deployer.address, ZERO_ADDRESS, ZERO_ADDRESS, registry.address])) as Treasury;
 
     await registry.setTreasury(treasury.address);
-<<<<<<< HEAD
     await deployer.sendTransaction({ to: treasury.address, value: BN.from("10000000000000000") });
   });
 
@@ -80,39 +66,11 @@
     });
 
     it("can set new governance", async function() {
-=======
-    await deployer.sendTransaction({ to: treasury.address, value: BN.from('10000000000000000') });
-  });
-
-  it('has a correct name', async function() {
-    expect(await policyManager.name()).to.equal(name);
-  });
-
-  it('has a correct symbol', async function() {
-    expect(await policyManager.symbol()).to.equal(symbol);
-  });
-
-  it('has no policies', async function() {
-    expect(await policyManager.totalPolicyCount()).to.equal(0);
-  });
-
-  describe('governance', function() {
-    it('starts with the correct governor', async function() {
-      expect(await policyManager.governance()).to.equal(governor.address);
-    });
-
-    it('rejects setting new governance by non governor', async function() {
-      await expect(policyManager.connect(user).setGovernance(user.address)).to.be.revertedWith('!governance');
-    });
-
-    it('can set new governance', async function() {
->>>>>>> a547ff7a
       await policyManager.connect(governor).setGovernance(deployer.address);
       expect(await policyManager.governance()).to.equal(governor.address);
       expect(await policyManager.newGovernance()).to.equal(deployer.address);
     });
 
-<<<<<<< HEAD
     it("rejects governance transfer by non governor", async function() {
       await expect(policyManager.connect(user).acceptGovernance()).to.be.revertedWith("!governance");
     });
@@ -121,16 +79,6 @@
       let tx = await policyManager.connect(deployer).acceptGovernance();
       await expect(tx)
         .to.emit(policyManager, "GovernanceTransferred")
-=======
-    it('rejects governance transfer by non governor', async function() {
-      await expect(policyManager.connect(user).acceptGovernance()).to.be.revertedWith('!governance');
-    });
-
-    it('can transfer governance', async function() {
-      let tx = await policyManager.connect(deployer).acceptGovernance();
-      await expect(tx)
-        .to.emit(policyManager, 'GovernanceTransferred')
->>>>>>> a547ff7a
         .withArgs(deployer.address);
       expect(await policyManager.governance()).to.equal(deployer.address);
       expect(await policyManager.newGovernance()).to.equal(ZERO_ADDRESS);
@@ -140,7 +88,6 @@
     });
   });
 
-<<<<<<< HEAD
   describe("products", function() {
     it("starts with no products", async function() {
       expect(await policyManager.numProducts()).to.equal(0);
@@ -151,35 +98,15 @@
       expect(await policyManager.numProducts()).to.equal(1);
       await expect(tx1)
         .to.emit(policyManager, "ProductAdded")
-=======
-  describe('products', function() {
-    it('starts with no products', async function() {
-      expect(await policyManager.numProducts()).to.equal(0);
-    });
-
-    it('can add products', async function() {
-      let tx1 = await policyManager.connect(governor).addProduct(walletProduct1.address);
-      expect(await policyManager.numProducts()).to.equal(1);
-      await expect(tx1)
-        .to.emit(policyManager, 'ProductAdded')
->>>>>>> a547ff7a
         .withArgs(walletProduct1.address);
       let tx2 = await policyManager.connect(governor).addProduct(walletProduct2.address);
       expect(await policyManager.numProducts()).to.equal(2);
       await expect(tx2)
-<<<<<<< HEAD
         .to.emit(policyManager, "ProductAdded")
         .withArgs(walletProduct2.address);
     });
 
     it("returns products", async function() {
-=======
-        .to.emit(policyManager, 'ProductAdded')
-        .withArgs(walletProduct2.address);
-    });
-
-    it('returns products', async function() {
->>>>>>> a547ff7a
       expect(await policyManager.numProducts()).to.equal(2);
       expect(await policyManager.getProduct(0)).to.equal(walletProduct1.address);
       expect(await policyManager.getProduct(1)).to.equal(walletProduct2.address);
@@ -188,36 +115,22 @@
       expect(await policyManager.productIsActive(walletProduct3.address)).to.equal(false);
     });
 
-<<<<<<< HEAD
     it("rejects adds and removes by non governor", async function() {
       await expect(policyManager.connect(user).addProduct(walletProduct3.address)).to.be.revertedWith("!governance");
       await expect(policyManager.connect(user).removeProduct(walletProduct1.address)).to.be.revertedWith("!governance");
     });
 
     it("can remove products", async function() {
-=======
-    it('rejects adds and removes by non governor', async function() {
-      await expect(policyManager.connect(user).addProduct(walletProduct3.address)).to.be.revertedWith('!governance');
-      await expect(policyManager.connect(user).removeProduct(walletProduct1.address)).to.be.revertedWith('!governance');
-    });
-
-    it('can remove products', async function() {
->>>>>>> a547ff7a
       let tx1 = await policyManager.connect(governor).removeProduct(walletProduct1.address);
       expect(await policyManager.numProducts()).to.equal(1);
       expect(await policyManager.productIsActive(walletProduct1.address)).to.equal(false);
       await expect(tx1)
-<<<<<<< HEAD
         .to.emit(policyManager, "ProductRemoved")
-=======
-        .to.emit(policyManager, 'ProductRemoved')
->>>>>>> a547ff7a
         .withArgs(walletProduct1.address);
       expect(await policyManager.getProduct(0)).to.equal(walletProduct2.address);
     });
   });
 
-<<<<<<< HEAD
   describe("policies", function() {
     it("non product cannot create policy", async function() {
       await expect(policyManager.connect(user).createPolicy(user.address, positionContract.address, coverAmount, expirationBlock, price)).to.be.revertedWith("product inactive");
@@ -230,20 +143,6 @@
     });
 
     it("can get policy info", async function() {
-=======
-  describe('policies', function() {
-    it('non product cannot create policy', async function() {
-      await expect(policyManager.connect(user).createPolicy(user.address, positionContract.address, coverAmount, expirationBlock, price)).to.be.revertedWith('product inactive');
-    });
-
-    it('can create policy', async function() {
-      let tx = await policyManager.connect(walletProduct2).createPolicy(user.address, positionContract.address, coverAmount, expirationBlock, price);
-      let receipt = await tx.wait();
-      expect(receipt.logs[0].topics[3]).to.equal('0x0000000000000000000000000000000000000000000000000000000000000001');
-    });
-
-    it('can get policy info', async function() {
->>>>>>> a547ff7a
       let policyInfo = await policyManager.getPolicyInfo(1);
       expect(policyInfo.policyholder).to.equal(user.address);
       expect(policyInfo.product).to.equal(walletProduct2.address);
@@ -270,7 +169,6 @@
       expect(await policyManager.exists(2)).to.equal(false);
     });
 
-<<<<<<< HEAD
     it("cannot update nonexistent policy", async function() {
       await expect(policyManager.setPolicyInfo(2, user.address, positionContract.address, coverAmount, expirationBlock, price)).to.be.revertedWith("query for nonexistent token");
     });
@@ -280,17 +178,6 @@
     });
 
     it("can set policy info", async function() {
-=======
-    it('cannot update nonexistent policy', async function() {
-      await expect(policyManager.setPolicyInfo(2, user.address, positionContract.address, coverAmount, expirationBlock, price)).to.be.revertedWith('query for nonexistent token');
-    });
-
-    it('product cannot update other products policy', async function() {
-      await expect(policyManager.setPolicyInfo(1, user.address, positionContract.address, coverAmount, expirationBlock, price)).to.be.revertedWith('wrong product');
-    });
-
-    it('can set policy info', async function() {
->>>>>>> a547ff7a
       await policyManager.connect(walletProduct2).setPolicyInfo(1, deployer.address, governor.address, 1, 2, 3);
       expect(await policyManager.getPolicyholder(1)).to.equal(deployer.address);
       expect(await policyManager.getPolicyProduct(1)).to.equal(walletProduct2.address);
@@ -302,18 +189,13 @@
       expect(await policyManager.exists(1)).to.equal(true);
     });
 
-<<<<<<< HEAD
     it("can list my policies", async function() {
-=======
-    it('can list my policies', async function() {
->>>>>>> a547ff7a
       expect(await policyManager.listPolicies(deployer.address)).to.deep.equal([]);
       expect(await policyManager.listPolicies(user.address)).to.deep.equal([BN.from(1)]);
       await policyManager.connect(walletProduct2).createPolicy(user.address, positionContract.address, coverAmount, expirationBlock, price);
       expect(await policyManager.listPolicies(user.address)).to.deep.equal([BN.from(1), BN.from(2)]);
     });
 
-<<<<<<< HEAD
     it("cannot directly burn policy", async function() {
       await expect(policyManager.connect(user).burn(1)).to.be.revertedWith("wrong product");
       await expect(policyManager.connect(user).burn(999)).to.be.revertedWith("query for nonexistent token");
@@ -323,17 +205,6 @@
       let tokenID = await policyManager.connect(walletProduct2).createPolicy(user.address, positionContract.address, coverAmount, expirationBlock, price);
       let receipt = await tokenID.wait();
       expect(receipt.logs[0].topics[3]).to.equal("0x0000000000000000000000000000000000000000000000000000000000000003");
-=======
-    it('cannot directly burn policy', async function() {
-      await expect(policyManager.connect(user).burn(1)).to.be.revertedWith('wrong product');
-      await expect(policyManager.connect(user).burn(999)).to.be.revertedWith('query for nonexistent token');
-    });
-
-    it('can burn policy via product', async function() {
-      let tokenID = await policyManager.connect(walletProduct2).createPolicy(user.address, positionContract.address, coverAmount, expirationBlock, price);
-      let receipt = await tokenID.wait();
-      expect(receipt.logs[0].topics[3]).to.equal('0x0000000000000000000000000000000000000000000000000000000000000003');
->>>>>>> a547ff7a
 
       await policyManager.connect(walletProduct2).burn(1); // burn tokenID 1
       expect(await policyManager.exists(1)).to.equal(false);
@@ -346,11 +217,7 @@
     });
   });
 
-<<<<<<< HEAD
   describe("lifecycle", function() {
-=======
-  describe('lifecycle', function() {
->>>>>>> a547ff7a
     //             A B C D
     // exists      0 1 1 0
     // isActive    0 1 0 0
@@ -360,20 +227,12 @@
     let blockNum: BN;
     let expBlock: BN;
 
-<<<<<<< HEAD
     it("pre-mint", async function() {
-=======
-    it('pre-mint', async function() {
->>>>>>> a547ff7a
       expect(await policyManager.exists(policyID)).to.be.false;
       expect(await policyManager.policyIsActive(policyID)).to.be.false;
       expect(await policyManager.policyHasExpired(policyID)).to.be.false;
     });
-<<<<<<< HEAD
     it("pre-expiration", async function() {
-=======
-    it('pre-expiration', async function() {
->>>>>>> a547ff7a
       blockNum = BN.from(await provider.getBlockNumber());
       expBlock = blockNum.add(10);
       await policyManager.connect(walletProduct2).createPolicy(user.address, positionContract.address, coverAmount, expBlock, price);
@@ -381,21 +240,13 @@
       expect(await policyManager.policyIsActive(policyID)).to.be.true;
       expect(await policyManager.policyHasExpired(policyID)).to.be.false;
     });
-<<<<<<< HEAD
     it("post-expiration", async function() {
-=======
-    it('post-expiration', async function() {
->>>>>>> a547ff7a
       await burnBlocks(12);
       expect(await policyManager.exists(policyID)).to.be.true;
       expect(await policyManager.policyIsActive(policyID)).to.be.false;
       expect(await policyManager.policyHasExpired(policyID)).to.be.true;
     });
-<<<<<<< HEAD
     it("post-burn", async function() {
-=======
-    it('post-burn', async function() {
->>>>>>> a547ff7a
       await policyManager.connect(walletProduct2).burn(policyID); // burn tokenID 1
       expect(await policyManager.exists(policyID)).to.be.false;
       expect(await policyManager.policyIsActive(policyID)).to.be.false;
@@ -403,11 +254,7 @@
     });
   });
 
-<<<<<<< HEAD
   describe("updateActivePolicies", async function() {
-=======
-  describe('updateActivePolicies', async function() {
->>>>>>> a547ff7a
     before(async function() {
       // redeploy policy manager
       policyManager = (await deployContract(deployer, artifacts.PolicyManager, [governor.address])) as PolicyManager;
@@ -428,11 +275,7 @@
       await policyManager.connect(governor).addProduct(mockProduct.address);
       await registry.setPolicyManager(policyManager.address);
     });
-<<<<<<< HEAD
     it("can update active policies", async function() {
-=======
-    it('can update active policies', async function() {
->>>>>>> a547ff7a
       // create policies
       let coverLimit = 10000;
       // policy 1 expires
