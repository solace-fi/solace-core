import { waffle, ethers, upgrades } from "hardhat";
const { deployContract, solidity } = waffle;
import { MockProvider } from "ethereum-waffle";
const provider: MockProvider = waffle.provider;
import { Wallet, BigNumber as BN } from "ethers";
import chai from "chai";
const { expect } = chai;
chai.use(solidity);

import { import_artifacts, ArtifactImports } from "./utilities/artifact_importer";
import { burnBlocks, burnBlocksUntil } from "./utilities/time";
import { encodeAddresses } from "./utilities/positionDescription";

import { PolicyManager, MockProduct, Treasury, Registry, RiskManager, PolicyDescriptor, Vault } from "../typechain";

describe("PolicyManager", function() {
  let artifacts: ArtifactImports;
  const [deployer, governor, user, user2, walletProduct1, walletProduct2, walletProduct3, positionContract] = provider.getWallets();

  // contracts
  let policyManager: PolicyManager;
  let mockProduct: MockProduct;
  let treasury: Treasury;
  let vault: Vault;
  let registry: Registry;
  let riskManager: RiskManager;
  let policyDescriptor: PolicyDescriptor;

  const ZERO_ADDRESS = "0x0000000000000000000000000000000000000000";
  const name = "Solace Policy";
  const symbol = "SPT";
  const expirationBlock = 20000000;
  const coverAmount = BN.from("100000000000000"); // 10 Ether in wei
  const price = 11044; // price in wei for block/wei

  before(async function() {
    artifacts = await import_artifacts();
    await deployer.sendTransaction({to:deployer.address}); // for some reason this helps solidity-coverage
<<<<<<< HEAD

=======
    
>>>>>>> 4e109e9c
    // deploy policy manager
    policyManager = (await deployContract(deployer, artifacts.PolicyManager, [governor.address])) as PolicyManager;

    // deploy registry contract
    registry = (await deployContract(deployer, artifacts.Registry, [governor.address])) as Registry;

    // deploy treasury contract
    treasury = (await deployContract(deployer, artifacts.Treasury, [governor.address, ZERO_ADDRESS, registry.address])) as Treasury;

    // deploy vault contract
    vault = (await deployContract(deployer,artifacts.Vault,[governor.address,registry.address])) as Vault;

    // deploy risk manager contract
    riskManager = (await deployContract(deployer, artifacts.RiskManager, [governor.address, registry.address])) as RiskManager;

    // deploy nft descriptor
    policyDescriptor = (await deployContract(deployer, artifacts.PolicyDescriptor)) as PolicyDescriptor;

    await registry.connect(governor).setTreasury(treasury.address);
    await registry.connect(governor).setVault(vault.address);
    await registry.connect(governor).setPolicyManager(policyManager.address);
    await registry.connect(governor).setRiskManager(riskManager.address);
    await deployer.sendTransaction({ to: treasury.address, value: BN.from("10000000000000000") });
    await vault.connect(governor).setRequestor(treasury.address, true);
  });

  it("has a correct name", async function() {
    expect(await policyManager.name()).to.equal(name);
  });

  it("has a correct symbol", async function() {
    expect(await policyManager.symbol()).to.equal(symbol);
  });

  it("has no policies", async function() {
    expect(await policyManager.totalPolicyCount()).to.equal(0);
  });

  it("has no nft token descriptor", async function() {
    expect(await policyManager.policyDescriptor()).to.equal(ZERO_ADDRESS);
  });

  describe("governance", function() {
    it("starts with the correct governor", async function() {
      expect(await policyManager.governance()).to.equal(governor.address);
    });
    it("rejects setting new governance by non governor", async function() {
      await expect(policyManager.connect(user).setGovernance(user.address)).to.be.revertedWith("!governance");
    });
    it("can set new governance", async function() {
      await policyManager.connect(governor).setGovernance(deployer.address);
      expect(await policyManager.governance()).to.equal(governor.address);
      expect(await policyManager.newGovernance()).to.equal(deployer.address);
    });
    it("rejects governance transfer by non governor", async function() {
      await expect(policyManager.connect(user).acceptGovernance()).to.be.revertedWith("!governance");
    });
    it("can transfer governance", async function() {
      let tx = await policyManager.connect(deployer).acceptGovernance();
      await expect(tx)
        .to.emit(policyManager, "GovernanceTransferred")
        .withArgs(deployer.address);
      expect(await policyManager.governance()).to.equal(deployer.address);
      expect(await policyManager.newGovernance()).to.equal(ZERO_ADDRESS);

      await policyManager.connect(deployer).setGovernance(governor.address);
      await policyManager.connect(governor).acceptGovernance();
    });

    it("rejects setting new nft token descriptor by non governor", async function() {
      await expect(policyManager.connect(user).setPolicyDescriptor(policyDescriptor.address)).to.be.revertedWith("!governance");
    });
    it("can set new nft token descriptor", async function() {
      await policyManager.connect(governor).setPolicyDescriptor(policyDescriptor.address);
      expect(await policyManager.connect(governor).policyDescriptor()).to.equal(policyDescriptor.address);
    });
  });

  describe("products", function() {
    it("starts with no products", async function() {
      expect(await policyManager.numProducts()).to.equal(0);
    });
    it("can add products", async function() {
      let tx1 = await policyManager.connect(governor).addProduct(walletProduct1.address);
      expect(await policyManager.numProducts()).to.equal(1);
      await expect(tx1)
        .to.emit(policyManager, "ProductAdded")
        .withArgs(walletProduct1.address);
      let tx2 = await policyManager.connect(governor).addProduct(walletProduct2.address);
      expect(await policyManager.numProducts()).to.equal(2);
      await expect(tx2)
        .to.emit(policyManager, "ProductAdded")
        .withArgs(walletProduct2.address);
    });
    it("returns products", async function() {
      expect(await policyManager.numProducts()).to.equal(2);
      expect(await policyManager.getProduct(0)).to.equal(walletProduct1.address);
      expect(await policyManager.getProduct(1)).to.equal(walletProduct2.address);
      expect(await policyManager.productIsActive(walletProduct1.address)).to.equal(true);
      expect(await policyManager.productIsActive(walletProduct2.address)).to.equal(true);
      expect(await policyManager.productIsActive(walletProduct3.address)).to.equal(false);
    });
    it("rejects adds and removes by non governor", async function() {
      await expect(policyManager.connect(user).addProduct(walletProduct3.address)).to.be.revertedWith("!governance");
      await expect(policyManager.connect(user).removeProduct(walletProduct1.address)).to.be.revertedWith("!governance");
    });
    it("can remove products", async function() {
      let tx1 = await policyManager.connect(governor).removeProduct(walletProduct1.address);
      expect(await policyManager.numProducts()).to.equal(1);
      expect(await policyManager.productIsActive(walletProduct1.address)).to.equal(false);
      await expect(tx1)
        .to.emit(policyManager, "ProductRemoved")
        .withArgs(walletProduct1.address);
      expect(await policyManager.getProduct(0)).to.equal(walletProduct2.address);
    });
  });

  describe("policies", function() {
    let positionDescription = encodeAddresses([positionContract.address]);
    it("non product cannot create policy", async function() {
      await expect(policyManager.connect(user).createPolicy(user.address, coverAmount, expirationBlock, price, positionContract.address)).to.be.revertedWith("product inactive");
    });
    it("can create policy", async function() {
      let tx = await policyManager.connect(walletProduct2).createPolicy(user.address, coverAmount, expirationBlock, price, positionDescription);
      expect(tx).to.emit(policyManager, "PolicyCreated").withArgs(1);
      expect(await policyManager.activeCoverAmount()).to.equal(coverAmount);
      expect(await riskManager.minCapitalRequirement()).to.equal(coverAmount);
    });
    it("can get policy info", async function() {
      // policyInfo()
      let policyInfo1 = await policyManager.policyInfo(1);
      expect(policyInfo1.product).to.equal(walletProduct2.address);
      expect(policyInfo1.positionDescription).to.equal(positionDescription);
      expect(policyInfo1.coverAmount).to.equal(coverAmount);
      expect(policyInfo1.expirationBlock).to.equal(expirationBlock);
      expect(policyInfo1.price).to.equal(price);
      // getPolicyInfo()
      let policyInfo2 = await policyManager.getPolicyInfo(1);
      expect(policyInfo2.policyholder).to.equal(user.address);
      expect(policyInfo2.product).to.equal(walletProduct2.address);
      expect(policyInfo2.positionDescription).to.equal(positionDescription);
      expect(policyInfo2.coverAmount).to.equal(coverAmount);
      expect(policyInfo2.expirationBlock).to.equal(expirationBlock);
      expect(policyInfo2.price).to.equal(price);
      // individual
      expect(await policyManager.getPolicyholder(1)).to.equal(user.address);
      expect(await policyManager.getPolicyProduct(1)).to.equal(walletProduct2.address);
      expect(await policyManager.getPositionDescription(1)).to.equal(positionContract.address.toLowerCase());
      expect(await policyManager.getPolicyExpirationBlock(1)).to.equal(expirationBlock);
      expect(await policyManager.policyIsActive(1)).to.equal(true);
      expect(await policyManager.getPolicyCoverAmount(1)).to.equal(coverAmount);
      expect(await policyManager.getPolicyPrice(1)).to.equal(price);
      expect(await policyManager.exists(1)).to.equal(true);
      // invalid
      await expect(policyManager.policyInfo(2)).to.be.revertedWith("query for nonexistent token");
      await expect(policyManager.getPolicyInfo(2)).to.be.revertedWith("query for nonexistent token");
      await expect(policyManager.getPolicyholder(2)).to.be.revertedWith("query for nonexistent token");
      await expect(policyManager.getPolicyProduct(2)).to.be.revertedWith("query for nonexistent token");
      await expect(policyManager.getPositionDescription(2)).to.be.revertedWith("query for nonexistent token");
      await expect(policyManager.getPolicyExpirationBlock(2)).to.be.revertedWith("query for nonexistent token");
      await expect(policyManager.getPolicyCoverAmount(2)).to.be.revertedWith("query for nonexistent token");
      await expect(policyManager.getPolicyPrice(2)).to.be.revertedWith("query for nonexistent token");
      expect(await policyManager.exists(2)).to.equal(false);
    });
    it("cannot update nonexistent policy", async function() {
      await expect(policyManager.setPolicyInfo(2, coverAmount, expirationBlock, price, positionContract.address)).to.be.revertedWith("query for nonexistent token");
    });
    it("product cannot update other products policy", async function() {
      await expect(policyManager.setPolicyInfo(1, coverAmount, expirationBlock, price, positionContract.address)).to.be.revertedWith("wrong product");
    });
    it("can set policy info", async function() {
      let policyDescription = "0xabcd1234";
      await policyManager.connect(walletProduct2).setPolicyInfo(1, 1, 2, 3, policyDescription);
      expect(await policyManager.getPolicyholder(1)).to.equal(user.address);
      expect(await policyManager.getPolicyProduct(1)).to.equal(walletProduct2.address);
      expect(await policyManager.getPositionDescription(1)).to.equal(policyDescription);
      expect(await policyManager.getPolicyCoverAmount(1)).to.equal(1);
      expect(await policyManager.getPolicyExpirationBlock(1)).to.equal(2);
      expect(await policyManager.getPolicyPrice(1)).to.equal(3);
      expect(await policyManager.policyIsActive(1)).to.equal(false);
      expect(await policyManager.exists(1)).to.equal(true);
      expect(await policyManager.activeCoverAmount()).to.equal(1);
      expect(await riskManager.minCapitalRequirement()).to.equal(1);
    });
    it("can list my policies", async function() {
      expect(await policyManager.listPolicies(deployer.address)).to.deep.equal([]);
      expect(await policyManager.listPolicies(user.address)).to.deep.equal([BN.from(1)]);
      await policyManager.connect(walletProduct2).createPolicy(user.address, coverAmount, expirationBlock, price, positionContract.address);
      expect(await policyManager.listPolicies(user.address)).to.deep.equal([BN.from(1), BN.from(2)]);
      expect(await policyManager.activeCoverAmount()).to.equal(coverAmount.add(1));
      expect(await riskManager.minCapitalRequirement()).to.equal(coverAmount.add(1));
    });
    it("cannot directly burn policy", async function() {
      await expect(policyManager.connect(user).burn(1)).to.be.revertedWith("wrong product");
      await expect(policyManager.connect(user).burn(999)).to.be.revertedWith("query for nonexistent token");
    });
    it("can burn policy via product", async function() {
      let tx = await policyManager.connect(walletProduct2).createPolicy(user.address, coverAmount, expirationBlock, price, positionContract.address);
      expect(tx).to.emit(policyManager, "PolicyCreated").withArgs(3);
      expect(await policyManager.activeCoverAmount()).to.equal(coverAmount.mul(2).add(1));
      expect(await riskManager.minCapitalRequirement()).to.equal(coverAmount.mul(2).add(1));

      await policyManager.connect(walletProduct2).burn(1); // burn tokenID 1
      expect(await policyManager.exists(1)).to.equal(false);
      expect(await policyManager.activeCoverAmount()).to.equal(coverAmount.mul(2));
      expect(await riskManager.minCapitalRequirement()).to.equal(coverAmount.mul(2));
      await policyManager.connect(walletProduct2).burn(2); // burn tokenID 2
      expect(await policyManager.exists(2)).to.equal(false);
      expect(await policyManager.activeCoverAmount()).to.equal(coverAmount);
      expect(await riskManager.minCapitalRequirement()).to.equal(coverAmount);
      let totalPolicyCount = await policyManager.totalPolicyCount();
      expect(totalPolicyCount).to.equal(3);
      let totalSupply = await policyManager.totalSupply();
      expect(totalSupply).to.equal(1);
    });
    it("policy holder is token owner", async function () {
      let policyID = BN.from(3);
      expect(await policyManager.ownerOf(policyID)).to.equal(user.address);
      expect(await policyManager.getPolicyholder(policyID)).to.equal(user.address);
      expect((await policyManager.getPolicyInfo(policyID)).policyholder).to.equal(user.address);
      expect(await policyManager.listPolicies(user.address)).to.deep.equal([policyID]);
      expect(await policyManager.listPolicies(user2.address)).to.deep.equal([]);
      await policyManager.connect(user).transferFrom(user.address, user2.address, policyID);
      expect(await policyManager.ownerOf(policyID)).to.equal(user2.address);
      expect(await policyManager.getPolicyholder(policyID)).to.equal(user2.address);
      expect((await policyManager.getPolicyInfo(policyID)).policyholder).to.equal(user2.address);
      expect(await policyManager.listPolicies(user.address)).to.deep.equal([]);
      expect(await policyManager.listPolicies(user2.address)).to.deep.equal([policyID]);
      await policyManager.connect(user2).approve(user.address, policyID);
      await policyManager.connect(user).transferFrom(user2.address, user.address, policyID);
      expect(await policyManager.ownerOf(policyID)).to.equal(user.address);
      expect(await policyManager.getPolicyholder(policyID)).to.equal(user.address);
      expect((await policyManager.getPolicyInfo(policyID)).policyholder).to.equal(user.address);
      expect(await policyManager.listPolicies(user.address)).to.deep.equal([policyID]);
      expect(await policyManager.listPolicies(user2.address)).to.deep.equal([]);
    });
  });

  describe("lifecycle", function() {
    //             A B C D
    // exists      0 1 1 0
    // isActive    0 1 0 0
    // hasExpired  0 0 1 0

    let policyID = 4;
    let blockNum: BN;
    let expBlock: BN;

    it("pre-mint", async function() {
      expect(await policyManager.exists(policyID)).to.be.false;
      expect(await policyManager.policyIsActive(policyID)).to.be.false;
      expect(await policyManager.policyHasExpired(policyID)).to.be.false;
    });
    it("pre-expiration", async function() {
      blockNum = BN.from(await provider.getBlockNumber());
      expBlock = blockNum.add(10);
      await policyManager.connect(walletProduct2).createPolicy(user.address, coverAmount, expBlock, price, positionContract.address);
      expect(await policyManager.exists(policyID)).to.be.true;
      expect(await policyManager.policyIsActive(policyID)).to.be.true;
      expect(await policyManager.policyHasExpired(policyID)).to.be.false;
      expect(await policyManager.activeCoverAmount()).to.equal(coverAmount.mul(2));
      expect(await riskManager.minCapitalRequirement()).to.equal(coverAmount.mul(2));
    });
    it("post-expiration", async function() {
      await burnBlocks(12);
      expect(await policyManager.exists(policyID)).to.be.true;
      expect(await policyManager.policyIsActive(policyID)).to.be.false;
      expect(await policyManager.policyHasExpired(policyID)).to.be.true;
      expect(await policyManager.activeCoverAmount()).to.equal(coverAmount.mul(2));
      expect(await riskManager.minCapitalRequirement()).to.equal(coverAmount.mul(2));
    });
    it("post-burn", async function() {
      await policyManager.connect(walletProduct2).burn(policyID); // burn tokenID 1
      expect(await policyManager.exists(policyID)).to.be.false;
      expect(await policyManager.policyIsActive(policyID)).to.be.false;
      expect(await policyManager.policyHasExpired(policyID)).to.be.false;
      expect(await policyManager.activeCoverAmount()).to.equal(coverAmount);
      expect(await riskManager.minCapitalRequirement()).to.equal(coverAmount);
    });
  });

  describe("updateActivePolicies", async function() {
    before(async function() {
      // redeploy policy manager
      policyManager = (await deployContract(deployer, artifacts.PolicyManager, [governor.address])) as PolicyManager;
      // add products
      mockProduct = (await deployContract(
        deployer,
        artifacts.MockProduct,
        [
          deployer.address,
          policyManager.address,
          registry.address,
          treasury.address,
          0,
          100000000000,
          1,
          16777215,
          ZERO_ADDRESS
        ]
      )) as MockProduct;
      await policyManager.connect(governor).addProduct(mockProduct.address);
      await registry.connect(governor).setPolicyManager(policyManager.address);
    });
    it("can update active policies", async function() {
      // create policies
      // policy 1 expires
      await mockProduct.connect(user)._buyPolicy(user.address, positionContract.address, 0b00001, 110);
      expect(await policyManager.activeCoverAmount()).to.equal(0b00001);
      expect(await riskManager.minCapitalRequirement()).to.equal(0b00001);
      // policy 2 expires
      await mockProduct.connect(user)._buyPolicy(user.address, positionContract.address, 0b00010, 120);
      expect(await policyManager.activeCoverAmount()).to.equal(0b00011);
      expect(await riskManager.minCapitalRequirement()).to.equal(0b00011);
      // policy 3 expires but is not updated
      await mockProduct.connect(user)._buyPolicy(user.address, positionContract.address, 0b00100, 130);
      expect(await policyManager.activeCoverAmount()).to.equal(0b00111);
      expect(await riskManager.minCapitalRequirement()).to.equal(0b00111);
      // policy 4 does not expire
      await mockProduct.connect(user)._buyPolicy(user.address, positionContract.address, 0b01000, 200);
      expect(await policyManager.activeCoverAmount()).to.equal(0b01111);
      expect(await riskManager.minCapitalRequirement()).to.equal(0b01111);
      // policy 5 is canceled
      await mockProduct.connect(user)._buyPolicy(user.address, positionContract.address, 0b10000, 300);
      expect(await policyManager.activeCoverAmount()).to.equal(0b11111);
      expect(await riskManager.minCapitalRequirement()).to.equal(0b11111);
      // pass time
      await burnBlocks(150);
      await mockProduct.connect(user).cancelPolicy(5);
      expect(await policyManager.activeCoverAmount()).to.equal(0b01111);
      expect(await riskManager.minCapitalRequirement()).to.equal(0b01111);
      // update policies
      await policyManager.updateActivePolicies([1, 2, 4, 5, 999]);
      expect(await policyManager.exists(1)).to.be.false;
      expect(await policyManager.exists(2)).to.be.false;
      expect(await policyManager.exists(3)).to.be.true;
      expect(await policyManager.exists(4)).to.be.true;
      expect(await policyManager.exists(5)).to.be.false;
      expect(await mockProduct.activeCoverAmount()).to.equal(0b01100);
      expect(await policyManager.activeCoverAmount()).to.equal(0b01100);
      expect(await riskManager.minCapitalRequirement()).to.equal(0b01100);
    });
  });

  describe("transfer", async function () {
    let policyID = 4;
    it("should reject transfer of nonexistent token", async function () {
      await expect(policyManager.connect(user).transfer(user2.address, 99)).to.be.revertedWith("ERC721: operator query for nonexistent token");
    });
    it("should reject transfer by non owner", async function () {
      await expect(policyManager.connect(user2).transfer(user2.address, policyID)).to.be.revertedWith("ERC721: transfer caller is not owner nor approved");
    });
    it("should transfer", async function () {
      let bal11 = await policyManager.balanceOf(user.address);
      let bal12 = await policyManager.balanceOf(user2.address);
      let ts1 = await policyManager.totalSupply();
      expect(await policyManager.ownerOf(policyID)).to.equal(user.address);
      expect(await policyManager.getPolicyholder(policyID)).to.equal(user.address);
      let tx = await policyManager.connect(user).transfer(user2.address, policyID);
      expect(tx).to.emit(policyManager, "Transfer").withArgs(user.address, user2.address, policyID);
      let bal21 = await policyManager.balanceOf(user.address);
      let bal22 = await policyManager.balanceOf(user2.address);
      let ts2 = await policyManager.totalSupply();
      expect(await policyManager.ownerOf(policyID)).to.equal(user2.address);
      expect(await policyManager.getPolicyholder(policyID)).to.equal(user2.address);
      expect(bal11.sub(bal21)).to.equal(1);
      expect(bal22.sub(bal12)).to.equal(1);
      expect(ts1).to.equal(ts2);
    });
    it("should reject safeTransfer of nonexistent token", async function () {
      await expect(policyManager.connect(user2).safeTransfer(user.address, 99)).to.be.revertedWith("ERC721: operator query for nonexistent token");
    });
    it("should reject safeTransfer by non owner", async function () {
      await expect(policyManager.connect(user).safeTransfer(user.address, policyID)).to.be.revertedWith("ERC721: transfer caller is not owner nor approved");
    });
    it("should safeTransfer", async function () {
      let bal11 = await policyManager.balanceOf(user.address);
      let bal12 = await policyManager.balanceOf(user2.address);
      let ts1 = await policyManager.totalSupply();
      expect(await policyManager.ownerOf(policyID)).to.equal(user2.address);
      expect(await policyManager.getPolicyholder(policyID)).to.equal(user2.address);
      let tx = await policyManager.connect(user2).safeTransfer(user.address, policyID);
      expect(tx).to.emit(policyManager, "Transfer").withArgs(user2.address, user.address, policyID);
      let bal21 = await policyManager.balanceOf(user.address);
      let bal22 = await policyManager.balanceOf(user2.address);
      let ts2 = await policyManager.totalSupply();
      expect(await policyManager.ownerOf(policyID)).to.equal(user.address);
      expect(await policyManager.getPolicyholder(policyID)).to.equal(user.address);
      expect(bal21.sub(bal11)).to.equal(1);
      expect(bal12.sub(bal22)).to.equal(1);
      expect(ts1).to.equal(ts2);
    });
  });

  describe("tokenURI", function() {
    let policyId:BN;
    let productName:string;
    before(async function(){
        // redeploy policy manager
        policyManager = (await deployContract(deployer, artifacts.PolicyManager, [governor.address])) as PolicyManager;
        // add products
        mockProduct = (await deployContract(
          deployer,
          artifacts.MockProduct,
          [
            deployer.address,
            policyManager.address,
            registry.address,
            treasury.address,
            0,
            100000000000,
            1,
            16777215,
            ZERO_ADDRESS
          ]
        )) as MockProduct;
        await policyManager.connect(governor).addProduct(mockProduct.address);
        await policyManager.connect(governor).setPolicyDescriptor(policyDescriptor.address);
        await registry.connect(governor).setPolicyManager(policyManager.address);
        await mockProduct.connect(user)._buyPolicy(user.address, positionContract.address, 5000, 110);
        policyId = await policyManager.totalPolicyCount();
        productName = await mockProduct.name();
    });
    it("can get tokenURI", async function() {
        let tokenURI = `This is a Solace Finance policy that covers a ${productName} position`;
        expect(await policyManager.tokenURI(policyId)).to.equal(tokenURI);
    });
    it("cannot get tokenURI for nonexistant policy id", async function() {
      await expect(policyManager.tokenURI(1000)).to.be.revertedWith("query for nonexistent token");
    });
  });
});<|MERGE_RESOLUTION|>--- conflicted
+++ resolved
@@ -36,11 +36,7 @@
   before(async function() {
     artifacts = await import_artifacts();
     await deployer.sendTransaction({to:deployer.address}); // for some reason this helps solidity-coverage
-<<<<<<< HEAD
-
-=======
-    
->>>>>>> 4e109e9c
+
     // deploy policy manager
     policyManager = (await deployContract(deployer, artifacts.PolicyManager, [governor.address])) as PolicyManager;
 
