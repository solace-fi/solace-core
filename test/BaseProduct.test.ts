import { waffle, ethers } from 'hardhat';
const { deployContract, solidity } = waffle;
import { MockProvider } from 'ethereum-waffle';
const provider: MockProvider = waffle.provider;
import { BigNumber as BN, BigNumberish, utils, constants } from 'ethers';
import chai from 'chai';
const { expect } = chai;
chai.use(solidity);
import { config as dotenv_config } from 'dotenv';
dotenv_config();

import { import_artifacts, ArtifactImports } from './utilities/artifact_importer';
import { PolicyManager, MockProduct, Treasury, Weth9, ClaimsEscrow, Registry, Vault, ExchangeQuoter, ExchangeQuoterManual } from '../typechain';

describe('BaseProduct', () => {
  let artifacts: ArtifactImports;
  let policyManager: PolicyManager;
  let product: MockProduct;
  let product2: MockProduct;
  let quoter1: ExchangeQuoter;
  let quoter2: ExchangeQuoterManual;
  let weth: Weth9;
  let treasury: Treasury;
  let claimsEscrow: ClaimsEscrow;
  let vault: Vault;
  let registry: Registry;
  const [deployer, governor, positionContract, buyer, mockPolicyManager] = provider.getWallets();

  const ZERO_ADDRESS = '0x0000000000000000000000000000000000000000';
  const ONE_SPLIT_VIEW = '0xC586BeF4a0992C495Cf22e1aeEE4E446CECDee0E';
  const minPeriod1 = 6450; // this is about 1 day
  const maxPeriod1 = 45150; // this is about 1 week from https://ycharts.c om/indicators/ethereum_blocks_per_day
  const maxCoverAmount1 = BN.from('1000000000000000000'); // 1 Ether in wei
  const maxCoverPerUser1 = BN.from('10000000000000000'); // 0.01 Ether in wei
  const manageFee1 = BN.from('100000000000000'); // 0.0001 Ether in wei
  const price1 = 10000;

  const threeDays = 19350;
  const minPeriod2 = threeDays;
  const maxPeriod2 = 2354250; // one year
  const maxCoverAmount2 = BN.from('1000000000000000000000'); // 1000 Ether in wei
  const maxCoverPerUser2 = BN.from('10000000000000000000'); // 10 Ether in wei
  const manageFee2 = BN.from('100000000000000000'); // 0.1 Ether in wei
  const price2 = 11044; // 2.60%/yr

  before(async () => {
    artifacts = await import_artifacts();
    // deploy policy manager
    policyManager = (await deployContract(deployer, artifacts.PolicyManager, [governor.address])) as PolicyManager;

    // deploy exchange quoter
    quoter1 = (await deployContract(deployer, artifacts.ExchangeQuoter, [ONE_SPLIT_VIEW])) as ExchangeQuoter;

    // deploy manual exchange quoter
    quoter2 = (await deployContract(deployer, artifacts.ExchangeQuoterManual, [deployer.address])) as ExchangeQuoterManual;
    await quoter2.setRates(
      [
        '0xeeeeeeeeeeeeeeeeeeeeeeeeeeeeeeeeeeeeeeee',
        '0x89d24a6b4ccb1b6faa2625fe562bdd9a23260359',
        '0xc00e94cb662c3520282e6f5717214004a7f26888',
        '0x1f9840a85d5af5bf1d1762f925bdaddc4201f984',
        '0x514910771af9ca656af840dff83e8264ecf986ca',
        '0x2260fac5e5542a773aa44fbcfedf7c193bc2c599',
        '0xdac17f958d2ee523a2206206994597c13d831ec7',
        '0x1985365e9f78359a9b6ad760e32412f4a445e862',
        '0x0d8775f648430679a709e98d2b0cb6250d2887ef',
        '0xe41d2489571d322189246dafa5ebde1f4699f498',
        '0x0000000000085d4780b73119b644ae5ecd22b376',
        '0x6b175474e89094c44da98b954eedeac495271d0f',
        '0xa0b86991c6218b36c1d19d4a2e9eb0ce3606eb48',
      ],
      [
        '1000000000000000000',
        '5214879005539865',
        '131044789678131649',
        '9259278326749300',
        '9246653217422099',
        '15405738054265288944',
        '420072999319953',
        '12449913804491249',
        '281485209795972',
        '372925580282399',
        '419446558886231',
        '205364954059859',
        '50000000000000',
      ]
    );

    // deploy weth
    weth = (await deployContract(deployer, artifacts.WETH)) as Weth9;

    // deploy registry contract
    registry = (await deployContract(deployer, artifacts.Registry, [deployer.address])) as Registry;

    // deploy vault
    vault = (await deployContract(deployer, artifacts.Vault, [deployer.address, registry.address, weth.address])) as Vault;

    // deploy claims escrow
    claimsEscrow = (await deployContract(deployer, artifacts.ClaimsEscrow, [deployer.address, registry.address])) as ClaimsEscrow;

    // deploy treasury contract
    treasury = (await deployContract(deployer, artifacts.Treasury, [deployer.address, ZERO_ADDRESS, weth.address, registry.address])) as Treasury;

    // deploy BaseProduct
<<<<<<< HEAD
    product = (await deployContract(deployer, artifacts.MockProduct, [
      policyManager.address,
      registry.address,
      treasury.address, // this is for the coveredPlatform
      maxCoverAmount1,
      maxCoverPerUser1,
      minPeriod1,
      maxPeriod1,
      manageFee1,
      price1,
      quoter1.address,
    ])) as MockProduct;
=======
    product = (await deployContract(
      deployer,
      artifacts.MockProduct,
      [
        deployer.address,
        policyManager.address,
        registry.address,
        treasury.address, // this is for the coveredPlatform
        maxCoverAmount1,
        maxCoverPerUser1,
        minPeriod1,
        maxPeriod1,
        manageFee1,
        price1,
        quoter1.address
      ]
    )) as MockProduct;
>>>>>>> 31bcf80c

    // deploy second BaseProduct
    product2 = (await deployContract(deployer, artifacts.MockProduct, [
      policyManager.address,
      registry.address,
      treasury.address, // this is for the coveredPlatform
      maxCoverAmount1,
      maxCoverPerUser1,
      minPeriod1,
      maxPeriod1,
      manageFee1,
      price1,
      quoter1.address,
    ])) as MockProduct;

    await registry.setVault(vault.address);
    await registry.setClaimsEscrow(claimsEscrow.address);
    await registry.setTreasury(treasury.address);
    await registry.setPolicyManager(policyManager.address);
  });

  describe('governance', function () {
    it('starts with the correct governor', async function () {
      expect(await product.governance()).to.equal(deployer.address);
    });

    it('rejects setting new governance by non governor', async function () {
      await expect(product.connect(buyer).setGovernance(buyer.address)).to.be.revertedWith('!governance');
    });

    it('can set new governance', async function () {
      await product.connect(deployer).setGovernance(governor.address);
      expect(await product.governance()).to.equal(deployer.address);
      expect(await product.newGovernance()).to.equal(governor.address);
    });

    it('rejects governance transfer by non governor', async function () {
      await expect(product.connect(buyer).acceptGovernance()).to.be.revertedWith('!governance');
    });

    it('can transfer governance', async function () {
      let tx = await product.connect(governor).acceptGovernance();
      await expect(tx).to.emit(product, 'GovernanceTransferred').withArgs(governor.address);
      expect(await product.governance()).to.equal(governor.address);
      expect(await product.newGovernance()).to.equal(ZERO_ADDRESS);
    });
  });

  describe('productParameters', () => {
    it('can get price', async function () {
      expect(await product.price()).to.eq(price1);
    });
    it('can set price', async function () {
      await product.connect(governor).setPrice(price2);
      expect(await product.price()).to.equal(price2);
    });
    it('should revert setPrice if not called by governance', async function () {
      await expect(product.connect(buyer).setPrice(price1)).to.be.revertedWith('!governance');
    });
    it('can get manageFee', async function () {
      expect(await product.manageFee()).to.eq(manageFee1);
    });
    it('can set manageFee', async function () {
      await product.connect(governor).setManageFee(manageFee2);
      expect(await product.manageFee()).to.equal(manageFee2);
    });
    it('should revert setManageFee if not called by governance', async function () {
      await expect(product.connect(buyer).setManageFee(manageFee1)).to.be.revertedWith('!governance');
    });
    it('can get minPeriod', async function () {
      expect(await product.minPeriod()).to.eq(minPeriod1);
    });
    it('can set minPeriod', async function () {
      await product.connect(governor).setMinPeriod(minPeriod2);
      expect(await product.minPeriod()).to.equal(minPeriod2);
    });
    it('should revert setMinPeriod if not called by governance', async function () {
      await expect(product.connect(buyer).setMinPeriod(minPeriod1)).to.be.revertedWith('!governance');
    });
    it('can get maxPeriod', async function () {
      expect(await product.maxPeriod()).to.eq(maxPeriod1);
    });
    it('can set maxPeriod', async function () {
      await product.connect(governor).setMaxPeriod(maxPeriod2);
      expect(await product.maxPeriod()).to.equal(maxPeriod2);
    });
    it('should revert setMaxPeriod if not called by governance', async function () {
      await expect(product.connect(buyer).setMaxPeriod(maxPeriod1)).to.be.revertedWith('!governance');
    });
    it('can get maxCoverAmount', async function () {
      expect(await product.maxCoverAmount()).to.eq(maxCoverAmount1);
    });
    it('can set maxCoverAmount', async function () {
      await product.connect(governor).setMaxCoverAmount(maxCoverAmount2);
      expect(await product.maxCoverAmount()).to.equal(maxCoverAmount2);
    });
    it('should revert setMaxCoverAmount if not called by governance', async function () {
      await expect(product.connect(buyer).setMaxCoverAmount(maxCoverAmount1)).to.be.revertedWith('!governance');
    });
    it('can get maxCoverPerUser', async function () {
      expect(await product.maxCoverPerUser()).to.eq(maxCoverPerUser1);
    });
    it('can set maxCoverPerUser', async function () {
      await product.connect(governor).setMaxCoverPerUser(maxCoverPerUser2);
      expect(await product.maxCoverPerUser()).to.equal(maxCoverPerUser2);
    });
    it('should revert setmaxCoverPerUser if not called by governance', async function () {
      await expect(product.connect(buyer).setMaxCoverPerUser(maxCoverPerUser1)).to.be.revertedWith('!governance');
    });
    it('can get exchangeQuoter', async function () {
      expect(await product.quoter()).to.eq(quoter1.address);
    });
    it('can set exchangeQuoter', async function () {
      await product.connect(governor).setExchangeQuoter(quoter2.address);
      expect(await product.quoter()).to.equal(quoter2.address);
    });
    it('should revert setExchangeQuoter if not called by governance', async function () {
      await expect(product.connect(buyer).setExchangeQuoter(quoter1.address)).to.be.revertedWith('!governance');
    });
  });

<<<<<<< HEAD
  describe('buyPolicy', () => {
=======
  describe("pause", function () {
    it("starts unpaused", async function () {
      expect(await product.paused()).to.equal(false);
    });
    it("cannot be paused by non governance", async function () {
      await expect(product.connect(buyer).setPaused(true)).to.be.revertedWith("!governance");
      expect(await product.paused()).to.equal(false);
    });
    it("can be paused", async function () {
      await product.connect(governor).setPaused(true);
      expect(await product.paused()).to.equal(true);
    });
    it("cannot be unpaused by non governance", async function () {
      await expect(product.connect(buyer).setPaused(false)).to.be.revertedWith("!governance");
      expect(await product.paused()).to.equal(true);
    });
    it("can be unpaused", async function () {
      await product.connect(governor).setPaused(false);
      expect(await product.paused()).to.equal(false);
    });
  })

  describe("buyPolicy", () => {
>>>>>>> 31bcf80c
    let price = price2;
    let coverLimit = BN.from(5000); // cover 50% of the position
    let blocks = BN.from(25100); // less than the max
    let positionAmount = BN.from('1000000000000000000'); // one eth
    let divisor = BN.from('10000000000000000');

    before(async function () {
      await policyManager.connect(governor).addProduct(product.address);
      expect(await policyManager.productIsActive(product.address)).to.equal(true);
    });
    it('can getQuote', async function () {
      let expectedPremium = positionAmount.mul(coverLimit).mul(blocks).mul(price).div(divisor);
      let quote = BN.from(await product.getQuote(buyer.address, positionContract.address, coverLimit, blocks));
      expect(quote).to.equal(expectedPremium);
    });
    it('cannot buy policy to cover zero value position', async function () {
      await product.setPositionValue(0);
      await expect(product.connect(buyer).buyPolicy(buyer.address, positionContract.address, coverLimit, blocks)).to.be.revertedWith('zero position value');
    });
    it('cannot buy policy over global cover limit', async function () {
      let positionAmount2 = BN.from('10000000000000000000000'); // 10000 Ether in wei
      await product.setPositionValue(positionAmount2);
      await expect(product.connect(buyer).buyPolicy(buyer.address, positionContract.address, coverLimit, blocks)).to.be.revertedWith('max covered amount is reached');
    });
    it('cannot buy policy over user cover limit', async function () {
      let positionAmount2 = BN.from('100000000000000000000'); // 100 Ether in wei
      await product.setPositionValue(positionAmount2);
      await expect(product.connect(buyer).buyPolicy(buyer.address, positionContract.address, coverLimit, blocks)).to.be.revertedWith('over max cover single user');
    });
    it('cannot buy policy with insufficient payment', async function () {
      await product.setPositionValue(positionAmount);
      let quote = BN.from(await product.getQuote(buyer.address, positionContract.address, coverLimit, blocks));
      await expect(product.connect(buyer).buyPolicy(buyer.address, positionContract.address, coverLimit, blocks, { value: quote.sub(1) })).to.be.revertedWith(
        'insufficient payment or premium is zero'
      );
    });
    it('cannot buy policy under min period', async function () {
      let blocks2 = minPeriod2 - 1;
      let quote = BN.from(await product.getQuote(buyer.address, positionContract.address, coverLimit, blocks2));
      await expect(product.connect(buyer).buyPolicy(buyer.address, positionContract.address, coverLimit, blocks2, { value: quote })).to.be.revertedWith('invalid period');
    });
    it('cannot buy policy over max period', async function () {
      let blocks2 = maxPeriod2 + 1;
      let quote = BN.from(await product.getQuote(buyer.address, positionContract.address, coverLimit, blocks2));
      await expect(product.connect(buyer).buyPolicy(buyer.address, positionContract.address, coverLimit, blocks2, { value: quote })).to.be.revertedWith('invalid period');
    });
    it('cannot buy policy under cover limit', async function () {
      let coverLimit2 = 0;
      let quote = BN.from(await product.getQuote(buyer.address, positionContract.address, coverLimit2, blocks));
      await expect(product.connect(buyer).buyPolicy(buyer.address, positionContract.address, coverLimit2, blocks, { value: quote })).to.be.reverted;
    });
    it('cannot buy policy over cover limit', async function () {
      let coverLimit2 = 10001;
<<<<<<< HEAD
      let quote = BN.from(await product.getQuote(buyer.address, positionContract.address, coverLimit2, blocks));
      await expect(product.connect(buyer).buyPolicy(buyer.address, positionContract.address, coverLimit2, blocks, { value: quote })).to.be.revertedWith('invalid cover limit percentage');
    });
    it('can buyPolicy', async function () {
=======
      let quote = BN.from(await product.getQuote(buyer.address, positionContract.address, coverLimit2, blocks))
      await expect(product.connect(buyer).buyPolicy(buyer.address, positionContract.address, coverLimit2, blocks, { value: quote })).to.be.revertedWith("invalid cover limit percentage");
    })
    it("cannot buy policy while paused", async function () {
      await product.connect(governor).setPaused(true);
      let quote = BN.from(await product.getQuote(buyer.address, positionContract.address, coverLimit, blocks));
      await expect(product.connect(buyer).buyPolicy(buyer.address, positionContract.address, coverLimit, blocks, { value: quote })).to.be.revertedWith("cannot buy when paused");
      await product.connect(governor).setPaused(false);
    })
    it("can buyPolicy", async function () {
>>>>>>> 31bcf80c
      let quote = BN.from(await product.getQuote(buyer.address, positionContract.address, coverLimit, blocks));
      let tx = await product.connect(buyer).buyPolicy(buyer.address, positionContract.address, coverLimit, blocks, { value: quote });
      await expect(tx).to.emit(product, 'PolicyCreated').withArgs(1);
    });
    it('returns overpayment from buy policy', async function () {
      let treasuryBalance1 = await provider.getBalance(treasury.address);
      let quote = BN.from(await product.getQuote(buyer.address, positionContract.address, coverLimit, blocks));
      let tx = await product.connect(buyer).buyPolicy(buyer.address, positionContract.address, coverLimit, blocks, { value: quote.add(100) });
      await expect(tx).to.emit(product, 'PolicyCreated').withArgs(2);
      let treasuryBalance2 = await provider.getBalance(treasury.address);
      expect(treasuryBalance2.sub(treasuryBalance1)).to.equal(quote);
    });
  });

  describe('extendPolicy', function () {
    let policyID = BN.from(1);
    let blocks = BN.from(6450);
    let coverLimit = BN.from(5000);
    let quote: BN;
    before(async function () {
      quote = await product.connect(buyer).getQuote(buyer.address, positionContract.address, coverLimit, blocks);
    });

    it('cannot extend nonexistent policy', async function () {
      await expect(product.connect(buyer).extendPolicy(99, blocks, { value: quote })).to.be.revertedWith('query for nonexistent token');
    });
    it('cannot extend someone elses policy', async function () {
      await expect(product.connect(deployer).extendPolicy(policyID, blocks, { value: quote })).to.be.revertedWith('!policyholder');
    });
    it('cannot extend from a different product', async function () {
      await expect(product2.connect(buyer).extendPolicy(policyID, blocks, { value: quote })).to.be.revertedWith('wrong product');
    });
    it('cannot extend an expired policy', async function () {
      let expBlock = await policyManager.getPolicyExpirationBlock(policyID);
      await product.setPolicyExpiration(policyID, 10);
      await expect(product.connect(buyer).extendPolicy(policyID, blocks, { value: quote })).to.be.revertedWith('policy is expired');
      await product.setPolicyExpiration(policyID, expBlock);
    });
    it('cannot extend by zero blocks', async function () {
      await expect(product.connect(buyer).extendPolicy(policyID, 0, { value: quote })).to.be.revertedWith('invalid block value');
    });
    it('cannot over extend policy', async function () {
      let blocks2 = maxPeriod2 + 1;
      let quote2 = await product.connect(buyer).getQuote(buyer.address, positionContract.address, coverLimit, blocks2);
<<<<<<< HEAD
      await expect(product.connect(buyer).extendPolicy(policyID, blocks2, { value: quote2 })).to.be.revertedWith('invalid period');
    });
    it('cannot extend policy with insufficient payment', async function () {
      await expect(product.connect(buyer).extendPolicy(policyID, blocks, { value: quote.sub(1) })).to.be.revertedWith('insufficient payment or premium is zero');
    });
    it('can extend policy', async function () {
      let tx = await product.connect(buyer).extendPolicy(policyID, blocks, { value: quote });
      await expect(tx).to.emit(product, 'PolicyExtended').withArgs(policyID);
    });
    it('returns overpayment from extend policy', async function () {
=======
      await expect(product.connect(buyer).extendPolicy(policyID, blocks2, {value: quote2})).to.be.revertedWith("invalid period");
    })
    it("cannot extend policy with insufficient payment", async function() {
      await expect(product.connect(buyer).extendPolicy(policyID, blocks, {value: quote.sub(1)})).to.be.revertedWith("insufficient payment or premium is zero");
    })
    it("cannot extend policy while paused", async function () {
      await product.connect(governor).setPaused(true);
      await expect(product.connect(buyer).extendPolicy(policyID, blocks, {value: quote})).to.be.revertedWith("cannot extend when paused");
      await product.connect(governor).setPaused(false);
    })
    it("can extend policy", async function() {
      let tx = await product.connect(buyer).extendPolicy(policyID, blocks, {value: quote});
      await expect(tx).to.emit(product, "PolicyExtended").withArgs(policyID);
    })
    it("returns overpayment from extend policy", async function() {
>>>>>>> 31bcf80c
      let treasuryBalance1 = await provider.getBalance(treasury.address);
      let policyID2 = BN.from(2);
      let tx = await product.connect(buyer).extendPolicy(policyID2, blocks, { value: quote.add(100) });
      await expect(tx).to.emit(product, 'PolicyExtended').withArgs(policyID2);
      let treasuryBalance2 = await provider.getBalance(treasury.address);
      expect(treasuryBalance2.sub(treasuryBalance1)).to.equal(quote);
    });
  });

  describe('updateCoverLimit', function () {
    let policyID = BN.from(1);
    let blocks = BN.from(6450);
    let coverLimit = BN.from(5000);
    let quote: BN;
    before(async function () {
      quote = await product.connect(buyer).getQuote(buyer.address, positionContract.address, coverLimit, blocks);
    });
    it('cannot update cover limit for  nonexistent policy', async function () {
      await expect(product.connect(buyer).updateCoverLimit(99, coverLimit, { value: quote })).to.be.revertedWith('query for nonexistent token');
    });
    it('cannot update cover limit for someone elses policy', async function () {
      await expect(product.connect(deployer).updateCoverLimit(policyID, coverLimit, { value: quote })).to.be.revertedWith('!policyholder');
    });
    it('cannot update cover limit for from a different product', async function () {
      await expect(product2.connect(buyer).updateCoverLimit(policyID, coverLimit, { value: quote })).to.be.revertedWith('wrong product');
    });
    it('cannot update cover limit for an expired policy', async function () {
      let expBlock = await policyManager.getPolicyExpirationBlock(policyID);
      await product.setPolicyExpiration(policyID, 10);
      await expect(product.connect(buyer).updateCoverLimit(policyID, coverLimit, { value: quote })).to.be.revertedWith('policy is expired');
      await product.setPolicyExpiration(policyID, expBlock);
    });
    it('cannot update cover limit under cover limit', async function () {
      let underCoverLimit = 0;
      let quote2 = BN.from(await product.getQuote(buyer.address, positionContract.address, underCoverLimit, blocks));
      await expect(product.connect(buyer).updateCoverLimit(policyID, underCoverLimit, { value: quote2 })).to.be.revertedWith('invalid cover limit percentage');
    });
    it('cannot update cover limit over cover limit', async function () {
      let overCoverLimit = 100001;
      let quote2 = BN.from(await product.getQuote(buyer.address, positionContract.address, overCoverLimit, blocks));
      await expect(product.connect(buyer).updateCoverLimit(policyID, overCoverLimit, { value: quote2 })).to.be.revertedWith('invalid cover limit percentage');
    });
    it('cannot update cover limit over user cover limit', async function () {
      let userMaxPositionAmount = BN.from('100000000000000000000'); // 100 Ether in wei
      await product.setPositionValue(userMaxPositionAmount);
      await expect(product.connect(buyer).updateCoverLimit(policyID, coverLimit, { value: quote })).to.be.revertedWith('over max cover single user');
    });
    it('can update cover limit', async function () {
      let positionAmount = BN.from('1000000000000000000'); // one eth
      await product.setPositionValue(positionAmount);
      let newCoverLimit = BN.from(6000);
      let quote2 = BN.from(await product.getQuote(buyer.address, positionContract.address, newCoverLimit, blocks));
      let tx = await product.connect(buyer).updateCoverLimit(policyID, newCoverLimit, { value: quote2 });
      await expect(tx).to.emit(product, 'PolicyUpdated').withArgs(policyID);
    });
  });

  describe('updatePolicy', function () {
    let coverLimit = BN.from(5000); // cover 50% of the position
    let blocks = BN.from(25100); // less than the max
    let positionAmount = BN.from('1000000000000000000'); // one eth
    let policyID = BN.from(1);
    let quote: BN;
    before(async function () {
      await product.setPositionValue(positionAmount);
      quote = await product.connect(buyer).getQuote(buyer.address, positionContract.address, coverLimit, blocks);
    });
    it('cannot update nonexistent policy', async function () {
      await expect(product.connect(buyer).updatePolicy(99, coverLimit, blocks, { value: quote })).to.be.revertedWith('query for nonexistent token');
    });
    it('cannot update someone elses policy', async function () {
      await expect(product.connect(deployer).updatePolicy(policyID, coverLimit, blocks, { value: quote })).to.be.revertedWith('!policyholder');
    });
    it('cannot update from a different product', async function () {
      await expect(product2.connect(buyer).updatePolicy(policyID, coverLimit, blocks, { value: quote })).to.be.revertedWith('wrong product');
    });
    it('cannot update an expired policy', async function () {
      let expBlock = await policyManager.getPolicyExpirationBlock(policyID);
      await product.setPolicyExpiration(policyID, 10);
      await expect(product.connect(buyer).updatePolicy(policyID, coverLimit, blocks, { value: quote })).to.be.revertedWith('policy is expired');
      await product.setPolicyExpiration(policyID, expBlock);
    });
    it('cannot update an over extend policy', async function () {
      let blocks2 = maxPeriod2 + 1;
      let quote2 = await product.connect(buyer).getQuote(buyer.address, positionContract.address, coverLimit, blocks2);
      await expect(product.connect(buyer).updatePolicy(policyID, coverLimit, blocks2, { value: quote2 })).to.be.revertedWith('invalid period');
    });
    it('cannot update policy with insufficient payment', async function () {
      await expect(product.connect(buyer).updatePolicy(policyID, coverLimit, blocks, { value: BN.from(0) })).to.be.revertedWith('insufficient payment or premium is zero');
    });
    it('cannot update policy if refund amount > manage fee', async function () {
      let newCoverLimit = BN.from(1000);
      let quote2 = await product.getQuote(buyer.address, positionContract.address, newCoverLimit, blocks);
      await expect(product.connect(buyer).updatePolicy(policyID, newCoverLimit, blocks, { value: quote2 })).to.be.revertedWith('refund amount > manage fee');
    });
    it('can update policy with only extension', async function () {
      let newExtension = blocks.add(6450);
      let prevExpirationBlock = await policyManager.getPolicyExpirationBlock(policyID);
      let prevCoverAmount = await policyManager.getPolicyCoverAmount(policyID);
      let quote2 = await product.getQuote(buyer.address, positionContract.address, coverLimit, newExtension);
      let tx = await product.connect(buyer).updatePolicy(policyID, 0, blocks, { value: quote2 });
      let expirationBlock = await policyManager.getPolicyExpirationBlock(policyID);
      let coverAmount = await policyManager.getPolicyCoverAmount(policyID);
      await expect(tx).to.emit(product, 'PolicyUpdated').withArgs(policyID);
      await expect(prevExpirationBlock.add(blocks)).to.equal(expirationBlock);
      await expect(prevCoverAmount).to.equal(coverAmount);
    });
    it('can update policy with only cover limit', async function () {
      let newCoverLimit = BN.from(7000);
      let positionAmount = BN.from('1000000000000000000'); // one eth
      let newCoverAmount = newCoverLimit.mul(positionAmount).div(1e4);
      let prevExpirationBlock = await policyManager.getPolicyExpirationBlock(policyID);
      let quote2 = await product.getQuote(buyer.address, positionContract.address, newCoverLimit, blocks);
      let tx = await product.connect(buyer).updatePolicy(policyID, newCoverLimit, 0, { value: quote2 });
      let expirationBlock = await policyManager.getPolicyExpirationBlock(policyID);
      let coverAmount = await policyManager.getPolicyCoverAmount(policyID);
      await expect(tx).to.emit(product, 'PolicyUpdated').withArgs(policyID);
      await expect(prevExpirationBlock).to.equal(expirationBlock);
      await expect(coverAmount).to.equal(newCoverAmount);
    });
    it('can update policy with both cover limit and extension', async function () {
      let newCoverLimit = BN.from(7500);
      let newExtension = blocks.add(threeDays);
      let positionAmount = BN.from('1000000000000000000'); // one eth
      let newCoverAmount = newCoverLimit.mul(positionAmount).div(1e4);
      let prevExpirationBlock = await policyManager.getPolicyExpirationBlock(policyID);
      let quote2 = await product.getQuote(buyer.address, positionContract.address, newCoverLimit, newExtension);
      let tx = await product.connect(buyer).updatePolicy(policyID, newCoverLimit, threeDays, { value: quote2 });
      let expirationBlock = await policyManager.getPolicyExpirationBlock(policyID);
      let coverAmount = await policyManager.getPolicyCoverAmount(policyID);
      await expect(tx).to.emit(product, 'PolicyUpdated').withArgs(policyID);
      await expect(prevExpirationBlock.add(threeDays)).to.equal(expirationBlock);
      await expect(coverAmount).to.equal(newCoverAmount);
    });
  });

  describe('cancelPolicy', function () {
    let policyID = BN.from(1);
    //let blocks = BN.from(6450);
    //let coverLimit = BN.from(5000);
    //let quote: BN;
    //before(async function() {
    //quote = await product.connect(buyer).getQuote(buyer.address, positionContract.address, coverLimit, blocks);
    //})

    it('cannot cancel nonexistent policy', async function () {
      await expect(product.connect(buyer).cancelPolicy(99)).to.be.revertedWith('query for nonexistent token');
    });
    it('cannot cancel someone elses policy', async function () {
      await expect(product.connect(deployer).cancelPolicy(policyID)).to.be.revertedWith('!policyholder');
    });
    it('cannot cancel from a different product', async function () {
      await expect(product2.connect(buyer).cancelPolicy(policyID)).to.be.revertedWith('wrong product');
    });
    it('cannot refund negative amount', async function () {
      await expect(product.connect(buyer).cancelPolicy(policyID)).to.be.revertedWith('refund amount less than cancelation fee');
    });
    it('refunds proper amount', async function () {
      //let quote = BN.from(await product.getQuote(buyer.address, positionContract.address, 1, minPeriod2));
      await product.connect(governor).setManageFee(manageFee1);
      let info = await policyManager.getPolicyInfo(policyID);
      let block = await provider.getBlockNumber();
      let balance1 = await buyer.getBalance();
      let expectedRefund = info.expirationBlock
        .sub(block + 1)
        .mul(info.price)
        .mul(info.coverAmount)
        .div(1e12)
        .sub(manageFee1);
      let tx = await product.connect(buyer).cancelPolicy(policyID);
      let receipt = await tx.wait();
      let gasCost = receipt.gasUsed.mul(tx.gasPrice || 0);
      let balance2 = await buyer.getBalance();
      let actualRefund = balance2.add(gasCost).sub(balance1);
      expect(actualRefund).to.equal(expectedRefund);
    });
  });

  describe('paclas signers', function () {
    it('non governance cannot add signers', async function () {
      await expect(product.connect(buyer).addSigner(buyer.address)).to.be.revertedWith('!governance');
    });
    it('can add signers', async function () {
      expect(await product.isAuthorizedSigner(governor.address)).to.equal(false);
      let tx = await product.connect(governor).addSigner(governor.address);
      await expect(tx).to.emit(product, 'SignerAdded').withArgs(governor.address);
      expect(await product.isAuthorizedSigner(governor.address)).to.equal(true);
    });
    it('non governance cannot remove signers', async function () {
      await expect(product.connect(buyer).removeSigner(buyer.address)).to.be.revertedWith('!governance');
    });
    it('can remove signers', async function () {
      expect(await product.isAuthorizedSigner(governor.address)).to.equal(true);
      let tx = await product.connect(governor).removeSigner(governor.address);
      await expect(tx).to.emit(product, 'SignerRemoved').withArgs(governor.address);
      expect(await product.isAuthorizedSigner(governor.address)).to.equal(false);
      await product.connect(governor).addSigner(governor.address);
    });
  });
<<<<<<< HEAD
});
=======

  describe("active cover amount", function () {
    let product3: MockProduct
    before(async function () {
      product3 = (await deployContract(
        deployer,
        artifacts.MockProduct,
        [
          mockPolicyManager.address,
          registry.address,
          treasury.address, // this is for the coveredPlatform
          maxCoverAmount1,
          maxCoverPerUser1,
          minPeriod1,
          maxPeriod1,
          manageFee1,
          price1,
          quoter1.address
        ]
      )) as MockProduct;
    })
    it("starts at zero", async function () {
      expect(await product3.activeCoverAmount()).to.equal(0);
    })
    it("cannot update by non policy manager", async function () {
      await expect(product3.connect(deployer).updateActiveCoverAmount(1)).to.be.revertedWith("!policymanager");
    });
    it("can update", async function () {
      await product3.connect(mockPolicyManager).updateActiveCoverAmount(3);
      expect(await product3.activeCoverAmount()).to.equal(3);
      await product3.connect(mockPolicyManager).updateActiveCoverAmount(5);
      expect(await product3.activeCoverAmount()).to.equal(8);
      await product3.connect(mockPolicyManager).updateActiveCoverAmount(-6);
      expect(await product3.activeCoverAmount()).to.equal(2);
    });
    it("cannot be negative", async function () {
      await expect(product3.connect(mockPolicyManager).updateActiveCoverAmount(-7)).to.be.reverted;
    })
  })
})
>>>>>>> 31bcf80c
<|MERGE_RESOLUTION|>--- conflicted
+++ resolved
@@ -102,20 +102,6 @@
     treasury = (await deployContract(deployer, artifacts.Treasury, [deployer.address, ZERO_ADDRESS, weth.address, registry.address])) as Treasury;
 
     // deploy BaseProduct
-<<<<<<< HEAD
-    product = (await deployContract(deployer, artifacts.MockProduct, [
-      policyManager.address,
-      registry.address,
-      treasury.address, // this is for the coveredPlatform
-      maxCoverAmount1,
-      maxCoverPerUser1,
-      minPeriod1,
-      maxPeriod1,
-      manageFee1,
-      price1,
-      quoter1.address,
-    ])) as MockProduct;
-=======
     product = (await deployContract(
       deployer,
       artifacts.MockProduct,
@@ -133,7 +119,6 @@
         quoter1.address
       ]
     )) as MockProduct;
->>>>>>> 31bcf80c
 
     // deploy second BaseProduct
     product2 = (await deployContract(deployer, artifacts.MockProduct, [
@@ -255,9 +240,6 @@
     });
   });
 
-<<<<<<< HEAD
-  describe('buyPolicy', () => {
-=======
   describe("pause", function () {
     it("starts unpaused", async function () {
       expect(await product.paused()).to.equal(false);
@@ -281,7 +263,6 @@
   })
 
   describe("buyPolicy", () => {
->>>>>>> 31bcf80c
     let price = price2;
     let coverLimit = BN.from(5000); // cover 50% of the position
     let blocks = BN.from(25100); // less than the max
@@ -335,12 +316,6 @@
     });
     it('cannot buy policy over cover limit', async function () {
       let coverLimit2 = 10001;
-<<<<<<< HEAD
-      let quote = BN.from(await product.getQuote(buyer.address, positionContract.address, coverLimit2, blocks));
-      await expect(product.connect(buyer).buyPolicy(buyer.address, positionContract.address, coverLimit2, blocks, { value: quote })).to.be.revertedWith('invalid cover limit percentage');
-    });
-    it('can buyPolicy', async function () {
-=======
       let quote = BN.from(await product.getQuote(buyer.address, positionContract.address, coverLimit2, blocks))
       await expect(product.connect(buyer).buyPolicy(buyer.address, positionContract.address, coverLimit2, blocks, { value: quote })).to.be.revertedWith("invalid cover limit percentage");
     })
@@ -351,7 +326,6 @@
       await product.connect(governor).setPaused(false);
     })
     it("can buyPolicy", async function () {
->>>>>>> 31bcf80c
       let quote = BN.from(await product.getQuote(buyer.address, positionContract.address, coverLimit, blocks));
       let tx = await product.connect(buyer).buyPolicy(buyer.address, positionContract.address, coverLimit, blocks, { value: quote });
       await expect(tx).to.emit(product, 'PolicyCreated').withArgs(1);
@@ -396,18 +370,6 @@
     it('cannot over extend policy', async function () {
       let blocks2 = maxPeriod2 + 1;
       let quote2 = await product.connect(buyer).getQuote(buyer.address, positionContract.address, coverLimit, blocks2);
-<<<<<<< HEAD
-      await expect(product.connect(buyer).extendPolicy(policyID, blocks2, { value: quote2 })).to.be.revertedWith('invalid period');
-    });
-    it('cannot extend policy with insufficient payment', async function () {
-      await expect(product.connect(buyer).extendPolicy(policyID, blocks, { value: quote.sub(1) })).to.be.revertedWith('insufficient payment or premium is zero');
-    });
-    it('can extend policy', async function () {
-      let tx = await product.connect(buyer).extendPolicy(policyID, blocks, { value: quote });
-      await expect(tx).to.emit(product, 'PolicyExtended').withArgs(policyID);
-    });
-    it('returns overpayment from extend policy', async function () {
-=======
       await expect(product.connect(buyer).extendPolicy(policyID, blocks2, {value: quote2})).to.be.revertedWith("invalid period");
     })
     it("cannot extend policy with insufficient payment", async function() {
@@ -423,7 +385,6 @@
       await expect(tx).to.emit(product, "PolicyExtended").withArgs(policyID);
     })
     it("returns overpayment from extend policy", async function() {
->>>>>>> 31bcf80c
       let treasuryBalance1 = await provider.getBalance(treasury.address);
       let policyID2 = BN.from(2);
       let tx = await product.connect(buyer).extendPolicy(policyID2, blocks, { value: quote.add(100) });
@@ -623,9 +584,6 @@
       await product.connect(governor).addSigner(governor.address);
     });
   });
-<<<<<<< HEAD
-});
-=======
 
   describe("active cover amount", function () {
     let product3: MockProduct
@@ -665,5 +623,4 @@
       await expect(product3.connect(mockPolicyManager).updateActiveCoverAmount(-7)).to.be.reverted;
     })
   })
-})
->>>>>>> 31bcf80c
+})