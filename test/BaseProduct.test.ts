--- conflicted
+++ resolved
@@ -117,7 +117,6 @@
     ])) as MockProduct;
 
     // deploy second BaseProduct
-<<<<<<< HEAD
     product2 = (await deployContract(
       deployer,
       artifacts.MockProduct,
@@ -135,21 +134,6 @@
         quoter1.address
       ]
     )) as MockProduct;
-=======
-    product2 = (await deployContract(deployer, artifacts.MockProduct, [
-      deployer.address,
-      policyManager.address,
-      registry.address,
-      ONE_SPLIT_VIEW, // this is for the coveredPlatform
-      maxCoverAmount1,
-      maxCoverPerUser1,
-      minPeriod1,
-      maxPeriod1,
-      manageFee1,
-      price1,
-      quoter1.address,
-    ])) as MockProduct;
->>>>>>> a547ff7a
 
     await registry.setVault(vault.address);
     await registry.setClaimsEscrow(claimsEscrow.address);
@@ -663,7 +647,6 @@
     });
   });
 
-<<<<<<< HEAD
   describe("active cover amount", function () {
     let product3: MockProduct
     before(async function () {
@@ -686,26 +669,6 @@
       )) as MockProduct;
     })
     it("starts at zero", async function () {
-=======
-  describe("active cover amount", function() {
-    let product3: MockProduct;
-    before(async function() {
-      product3 = (await deployContract(deployer, artifacts.MockProduct, [
-        deployer.address,
-        mockPolicyManager.address,
-        registry.address,
-        ONE_SPLIT_VIEW, // this is for the coveredPlatform
-        maxCoverAmount1,
-        maxCoverPerUser1,
-        minPeriod1,
-        maxPeriod1,
-        manageFee1,
-        price1,
-        quoter1.address,
-      ])) as MockProduct;
-    });
-    it("starts at zero", async function() {
->>>>>>> a547ff7a
       expect(await product3.activeCoverAmount()).to.equal(0);
     });
     it("cannot update by non policy manager", async function() {
