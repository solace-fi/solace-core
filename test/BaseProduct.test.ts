--- conflicted
+++ resolved
@@ -44,7 +44,6 @@
   before(async () => {
     artifacts = await import_artifacts();
     // deploy policy manager
-<<<<<<< HEAD
     policyManager = (await deployContract(
       deployer,
       artifacts.PolicyManager,
@@ -53,48 +52,6 @@
       ]
     )) as PolicyManager;
     
-=======
-    policyManager = (await deployContract(deployer, artifacts.PolicyManager, [governor.address])) as PolicyManager;
-
-    // deploy exchange quoter
-    quoter1 = (await deployContract(deployer, artifacts.ExchangeQuoter, [ONE_SPLIT_VIEW])) as ExchangeQuoter;
-
-    // deploy manual exchange quoter
-    quoter2 = (await deployContract(deployer, artifacts.ExchangeQuoterManual, [deployer.address])) as ExchangeQuoterManual;
-    await quoter2.setRates(
-      [
-        "0xeeeeeeeeeeeeeeeeeeeeeeeeeeeeeeeeeeeeeeee",
-        "0x89d24a6b4ccb1b6faa2625fe562bdd9a23260359",
-        "0xc00e94cb662c3520282e6f5717214004a7f26888",
-        "0x1f9840a85d5af5bf1d1762f925bdaddc4201f984",
-        "0x514910771af9ca656af840dff83e8264ecf986ca",
-        "0x2260fac5e5542a773aa44fbcfedf7c193bc2c599",
-        "0xdac17f958d2ee523a2206206994597c13d831ec7",
-        "0x1985365e9f78359a9b6ad760e32412f4a445e862",
-        "0x0d8775f648430679a709e98d2b0cb6250d2887ef",
-        "0xe41d2489571d322189246dafa5ebde1f4699f498",
-        "0x0000000000085d4780b73119b644ae5ecd22b376",
-        "0x6b175474e89094c44da98b954eedeac495271d0f",
-        "0xa0b86991c6218b36c1d19d4a2e9eb0ce3606eb48",
-      ],
-      [
-        "1000000000000000000",
-        "5214879005539865",
-        "131044789678131649",
-        "9259278326749300",
-        "9246653217422099",
-        "15405738054265288944",
-        "420072999319953",
-        "12449913804491249",
-        "281485209795972",
-        "372925580282399",
-        "419446558886231",
-        "205364954059859",
-        "50000000000000",
-      ]
-    );
-
->>>>>>> 9f5f7604
     // deploy weth
     weth = (await deployContract(deployer, artifacts.WETH)) as Weth9;
 
@@ -111,7 +68,6 @@
     treasury = (await deployContract(deployer, artifacts.Treasury, [deployer.address, ZERO_ADDRESS, weth.address, registry.address])) as Treasury;
 
     // deploy BaseProduct
-<<<<<<< HEAD
     product = (await deployContract(
       deployer,
       artifacts.MockProduct,
@@ -128,21 +84,6 @@
         price1
       ]
     )) as MockProduct;
-=======
-    product = (await deployContract(deployer, artifacts.MockProduct, [
-      deployer.address,
-      policyManager.address,
-      registry.address,
-      ONE_SPLIT_VIEW, // this is for the coveredPlatform
-      maxCoverAmount1,
-      maxCoverPerUser1,
-      minPeriod1,
-      maxPeriod1,
-      manageFee1,
-      price1,
-      quoter1.address,
-    ])) as MockProduct;
->>>>>>> 9f5f7604
 
     // deploy second BaseProduct
     product2 = (await deployContract(
@@ -258,21 +199,7 @@
     it("should revert setmaxCoverPerUser if not called by governance", async function() {
       await expect(product.connect(buyer).setMaxCoverPerUser(maxCoverPerUser1)).to.be.revertedWith("!governance");
     });
-<<<<<<< HEAD
     it("can get covered platform", async function () {
-=======
-    it("can get exchangeQuoter", async function() {
-      expect(await product.quoter()).to.eq(quoter1.address);
-    });
-    it("can set exchangeQuoter", async function() {
-      await product.connect(governor).setExchangeQuoter(quoter2.address);
-      expect(await product.quoter()).to.equal(quoter2.address);
-    });
-    it("should revert setExchangeQuoter if not called by governance", async function() {
-      await expect(product.connect(buyer).setExchangeQuoter(quoter1.address)).to.be.revertedWith("!governance");
-    });
-    it("can get covered platform", async function() {
->>>>>>> 9f5f7604
       expect(await product.coveredPlatform()).to.equal(ONE_SPLIT_VIEW);
     });
     it("can set covered platform", async function() {
