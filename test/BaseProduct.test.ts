--- conflicted
+++ resolved
@@ -48,11 +48,7 @@
   before(async function () {
     artifacts = await import_artifacts();
     await deployer.sendTransaction({to:deployer.address}); // for some reason this helps solidity-coverage
-<<<<<<< HEAD
-
-=======
-    
->>>>>>> 4e109e9c
+
     registry = (await deployContract(deployer, artifacts.Registry, [governor.address])) as Registry;
     weth = (await deployContract(deployer, artifacts.WETH)) as Weth9;
     await registry.connect(governor).setWeth(weth.address);
