--- conflicted
+++ resolved
@@ -98,25 +98,18 @@
   });
 
   describe("deployment", function () {
-<<<<<<< HEAD
     it("reverts zero addresses", async function () {
       await expect(deployContract(deployer, artifacts.MockProduct, [governor.address, policyManager.address, ZERO_ADDRESS, treasury.address, minPeriod1, maxPeriod1, price1])).to.be.revertedWith("zero address registry");
       await expect(deployContract(deployer, artifacts.MockProduct, [governor.address, ZERO_ADDRESS, registry.address, treasury.address, minPeriod1, maxPeriod1, price1])).to.be.revertedWith("zero address policymanager");
       await expect(deployContract(deployer, artifacts.MockProduct, [governor.address, policyManager.address, registry.address, ZERO_ADDRESS, minPeriod1, maxPeriod1, price1])).to.be.revertedWith("zero address coveredplatform");
     });
-  })
-
-  describe("governance", function () {
-    it("starts with the correct governor", async function () {
-=======
     it("reverts invalid period", async function () {
       await expect(deployContract(deployer, artifacts.MockProduct, [governor.address, policyManager.address, registry.address, treasury.address, 1000, 999, price1])).to.be.revertedWith("invalid period");
     });
-  })
+  });
 
   describe("governance", function() {
     it("starts with the correct governor", async function() {
->>>>>>> 56a4cb04
       expect(await product.governance()).to.equal(governor.address);
     });
 
@@ -161,15 +154,11 @@
     it("should revert setMinPeriod if not called by governance", async function () {
       await expect(product.connect(policyholder1).setMinPeriod(minPeriod1)).to.be.revertedWith("!governance");
     });
-<<<<<<< HEAD
-    it("can get maxPeriod", async function () {
-=======
     it("should revert setMinPeriod if greater than maxPeriod", async function () {
       let maxPeriod = await product.maxPeriod();
       await expect(product.connect(governor).setMinPeriod(maxPeriod + 1)).to.be.revertedWith("invalid period");
     });
-    it("can get maxPeriod", async function() {
->>>>>>> 56a4cb04
+    it("can get maxPeriod", async function () {
       expect(await product.maxPeriod()).to.eq(maxPeriod1);
     });
     it("can set maxPeriod", async function () {
