--- conflicted
+++ resolved
@@ -37,13 +37,8 @@
   },
   "dependencies": {
     "@ethersproject/hardware-wallets": "^5.5.0",
-<<<<<<< HEAD
-    "@openzeppelin/contracts": "^4.7.1",
-    "@openzeppelin/contracts-upgradeable": "^4.7.1",
-=======
     "@openzeppelin/contracts": "~4.3.2",
     "@openzeppelin/contracts-upgradeable": "~4.3.2",
->>>>>>> 1313dac8
     "@openzeppelin/hardhat-upgrades": "^1.13.0",
     "@uniswap/v3-core": "^1.0.0",
     "@uniswap/v3-periphery": "^1.1.1",
