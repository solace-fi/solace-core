// SPDX-License-Identifier: GPL-3.0-or-later
pragma solidity 0.8.0;

import "@openzeppelin/contracts/utils/cryptography/draft-EIP712.sol";
import "../interface/IExchangeQuoter.sol";
import "./BaseProduct.sol";


interface IYRegistry {
    function getVaultInfo(address _vault) external view returns (
        address controller,
        address token,
        address strategy,
        bool isWrapped,
        bool isDelegated
    );
}

interface IYVault {
    function token() external view returns (address);
    function balanceOf(address user) external view returns (uint256);
    function getPricePerFullShare() external view returns (uint256);
    function deposit(uint256 amount) external;
}

contract YearnV2Product is BaseProduct, EIP712 {

    IYRegistry public yregistry;
    IExchangeQuoter public quoter;
    bytes32 private immutable _EXCHANGE_TYPEHASH = keccak256("YearnV2ProductExchange(uint256 policyID,uint256 amountOut,uint256 deadline)");

    constructor (
        address _governance,
        IPolicyManager _policyManager,
        IRegistry _registry,
        address _coveredPlatform,
        uint64 _minPeriod,
        uint64 _maxPeriod,
        uint24 _price,
        uint32 _maxCoverPerUserDivisor,
        address _quoter
    ) BaseProduct(
        _governance,
        _policyManager,
        _registry,
        _coveredPlatform,
        _minPeriod,
        _maxPeriod,
<<<<<<< HEAD
        _price,
        _maxCoverPerUserDivisor
    ) {
=======
        _cancelFee,
        _price
    ) EIP712("Solace.fi-YearnV2Product", "1") {
>>>>>>> 98cbd055
        yregistry = IYRegistry(_coveredPlatform);
        quoter = IExchangeQuoter(_quoter);
    }

    // _positionContract must be a vault
    function appraisePosition(address _policyholder, address _positionContract) public view override returns (uint256 positionAmount) {
        ( , address token, , , ) = yregistry.getVaultInfo(_positionContract);
        require(token != address(0x0), "Invalid position contract");
        IYVault vault = IYVault(_positionContract);
        uint256 balance = vault.balanceOf(_policyholder) * vault.getPricePerFullShare() / 1e18;
        return quoter.tokenToEth(token, balance);
    }

    /**
     * @notice Submits a claim.
     * Can only submit one claim per policy.
     * Must be signed by an authorized signer.
     * @param policyID The policy that suffered a loss.
     * @param amountOut The amount the user will receive in ETH.
     * @param deadline Transaction must execute before this timestamp.
     * @param signature Signature from the signer.
     */
    function submitClaim(
        uint256 policyID,
        uint256 amountOut,
        uint256 deadline,
        bytes calldata signature
    ) external {
        // validate inputs
        // solhint-disable-next-line not-rely-on-time
        require(block.timestamp <= deadline, "expired deadline");
        (address policyholder, address product, , , , ) = policyManager.getPolicyInfo(policyID);
        require(policyholder == msg.sender, "!policyholder");
        require(product == address(this), "wrong product");
        // verify signature
        {
        bytes32 structHash = keccak256(abi.encode(_EXCHANGE_TYPEHASH, policyID, amountOut, deadline));
        bytes32 hash = _hashTypedDataV4(structHash);
        address signer = ECDSA.recover(hash, signature);
        require(isAuthorizedSigner[signer], "invalid signature");
        }
        // burn policy
        policyManager.burn(policyID);
        // submit claim to ClaimsEscrow
        IClaimsEscrow(payable(registry.claimsEscrow())).receiveClaim(policyID, policyholder, amountOut);
        emit ClaimSubmitted(policyID);
    }

    /**
     * @notice Changes the covered platform.
     * Use this if the the protocol changes their registry but keeps the children contracts.
     * A new version of the protocol will likely require a new Product.
     * Can only be called by the current governor.
     * @param _coveredPlatform The platform to cover.
     */
    function setCoveredPlatform(address _coveredPlatform) public override {
        super.setCoveredPlatform(_coveredPlatform);
        yregistry = IYRegistry(_coveredPlatform);
    }
}<|MERGE_RESOLUTION|>--- conflicted
+++ resolved
@@ -46,15 +46,9 @@
         _coveredPlatform,
         _minPeriod,
         _maxPeriod,
-<<<<<<< HEAD
         _price,
         _maxCoverPerUserDivisor
-    ) {
-=======
-        _cancelFee,
-        _price
     ) EIP712("Solace.fi-YearnV2Product", "1") {
->>>>>>> 98cbd055
         yregistry = IYRegistry(_coveredPlatform);
         quoter = IExchangeQuoter(_quoter);
     }
