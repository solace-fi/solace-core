// SPDX-License-Identifier: GPL-3.0-or-later
pragma solidity 0.8.0;

import "@openzeppelin/contracts/utils/Address.sol";
import "@openzeppelin/contracts/security/ReentrancyGuard.sol";
import "../interface/IExchangeQuoter.sol";
import "../interface/IPolicyManager.sol";
import "../interface/ITreasury.sol";
import "../interface/IClaimsEscrow.sol";
import "../interface/IRegistry.sol";
import "../interface/IProduct.sol";

/* TODO
 * - implement transferPolicy() so a user can transfer their LP tokens somewhere else and update that on their policy
 */

/**
 * @title BaseProduct
 * @author solace.fi
 * @notice To be inherited by individual Product contracts.
 */
abstract contract BaseProduct is IProduct, ReentrancyGuard {
    using Address for address;

    /// @notice Governor.
    address public override governance;
    /// @notice Governance to take over.
    address public override newGovernance;

    // Policy Manager
    IPolicyManager public policyManager; // Policy manager ERC721 contract

    IRegistry public registry;

    // Product Details
    address public override coveredPlatform; // a platform contract which locates contracts that are covered by this product
                                    // (e.g., UniswapProduct will have Factory as coveredPlatform contract, because
                                    // every Pair address can be located through getPool() function)
    uint256 public override maxCoverAmount; // maximum amount of coverage (in wei) this product can sell
    uint256 public override maxCoverPerUser;
    uint64 public override minPeriod; // minimum policy period in blocks
    uint64 public override maxPeriod; // maximum policy period in blocks
    uint64 public override manageFee; // policy cancelation fee
    uint24 public override price; // cover price (in wei) per block per wei (multiplied by 1e12 to avoid underflow upon construction or setter)

    // Book-keeping variables
    uint256 public override productPolicyCount; // total policy count this product sold
    uint256 public override activeCoverAmount; // current amount covered (in wei)

    mapping(address => bool) public isAuthorizedSigner;
    address internal constant ETH_ADDRESS = 0xEeeeeEeeeEeEeeEeEeEeeEEEeeeeEeeeeeeeEEeE;
    IExchangeQuoter public quoter;
    bool public paused; // = false

    event SignerAdded(address _signer);
    event SignerRemoved(address _signer);
    event ClaimSubmitted(uint256 indexed policyID);

    constructor (
        address _governance,
        IPolicyManager _policyManager,
        IRegistry _registry,
        address _coveredPlatform,
        uint256 _maxCoverAmount,
        uint256 _maxCoverPerUser,
        uint64 _minPeriod,
        uint64 _maxPeriod,
        uint64 _manageFee,
        uint24 _price,
        address _quoter
    ) {
        governance = _governance;
        policyManager = _policyManager;
        registry = _registry;
        coveredPlatform = _coveredPlatform;
        maxCoverAmount = _maxCoverAmount;
        maxCoverPerUser = _maxCoverPerUser;
        minPeriod = _minPeriod;
        maxPeriod = _maxPeriod;
        manageFee = _manageFee;
        price = _price;
        quoter = IExchangeQuoter(_quoter);
        productPolicyCount = 0;
        activeCoverAmount = 0;
    }

    /**** GETTERS + SETTERS
    Functions which get and set important product state variables
    ****/

    /**
     * @notice Allows governance to be transferred to a new governor.
     * Can only be called by the current governor.
     * @param _governance The new governor.
     */
    function setGovernance(address _governance) external override {
        // can only be called by governor
        require(msg.sender == governance, "!governance");
        newGovernance = _governance;
    }

    /**
     * @notice Accepts the governance role.
     * Can only be called by the new governor.
     */
    function acceptGovernance() external override {
        // can only be called by new governor
        require(msg.sender == newGovernance, "!governance");
        governance = newGovernance;
        newGovernance = address(0x0);
        emit GovernanceTransferred(msg.sender);
    }

    /**
     * @notice Sets the price for this product
     * @param _price cover price (in wei) per ether per block
     */
    function setPrice(uint24 _price) external override {
        require(msg.sender == governance, "!governance");
        price = _price;
    }

    /**
     * @notice Sets the fee that user must pay upon updating the policy
     * @param _manageFee policy management fee
     */
    function setManageFee(uint64 _manageFee) external override {
        require(msg.sender == governance, "!governance");
        manageFee = _manageFee;
    }

    /**
     * @notice Sets the minimum number of blocks a policy can be purchased for
     * @param _minPeriod minimum number of blocks
     */
    function setMinPeriod(uint64 _minPeriod) external override {
        require(msg.sender == governance, "!governance");
        minPeriod = _minPeriod;
    }

    /**
     * @notice Sets the maximum number of blocks a policy can be purchased for
     * @param _maxPeriod maximum number of blocks
     */
    function setMaxPeriod(uint64 _maxPeriod) external override {
        require(msg.sender == governance, "!governance");
        maxPeriod = _maxPeriod;
    }

    /**
     * @notice Sets the maximum coverage amount this product can provide to all users
     * @param _maxCoverAmount maximum coverage amount (in wei)
     */
    function setMaxCoverAmount(uint256 _maxCoverAmount) external override {
        require(msg.sender == governance, "!governance");
        maxCoverAmount = _maxCoverAmount;
    }

    /**
     * @notice Sets the maximum coverage amount this product can provide to a single user
     * @param _maxCoverPerUser maximum coverage amount (in wei)
     */
    function setMaxCoverPerUser(uint256 _maxCoverPerUser) external override {
        require(msg.sender == governance, "!governance");
        maxCoverPerUser = _maxCoverPerUser;
    }

    /**
     * @notice Sets a new ExchangeQuoter.
     * Can only be called by the current governor.
     * @param _quoter The new quoter address.
     */
    function setExchangeQuoter(address _quoter) external {
        // can only be called by governor
        require(msg.sender == governance, "!governance");
        quoter = IExchangeQuoter(_quoter);
    }

    /**
     * @notice Adds a new signer that can authorize claims.
     * Can only be called by the current governor.
     * @param _signer The signer to add.
     */
    function addSigner(address _signer) external {
        // can only be called by governor
        require(msg.sender == governance, "!governance");
        isAuthorizedSigner[_signer] = true;
        emit SignerAdded(_signer);
    }

    /**
     * @notice Removes a signer.
     * Can only be called by the current governor.
     * @param _signer The signer to remove.
     */
    function removeSigner(address _signer) external {
        // can only be called by governor
        require(msg.sender == governance, "!governance");
        isAuthorizedSigner[_signer] = false;
        emit SignerRemoved(_signer);
    }

    /**
     * @notice Pauses or unpauses buying and extending policies.
     * Cancelling policies and submitting claims are unaffected by pause.
     * Can only be called by the current governor.
     * @dev Used for security and to gracefully phase out old products.
     */
    function setPaused(bool _pause) external {
        // can only be called by governor
        require(msg.sender == governance, "!governance");
        paused = _pause;
    }

    /**
     * @notice Changes the covered platform.
     * Use this if the the protocol changes their registry but keeps the children contracts.
     * A new version of the protocol will likely require a new Product.
     * Can only be called by the current governor.
     * @param _coveredPlatform The platform to cover.
     */
    function setCoveredPlatform(address _coveredPlatform) public virtual override {
        // can only be called by governor
        require(msg.sender == governance, "!governance");
        coveredPlatform = _coveredPlatform;
    }

<<<<<<< HEAD
=======
    /**
     * @notice Changes the policy manager.
     * Can only be called by the current governor.
     * @param _policyManager The new policy manager.
     */
    function setPolicyManager(address _policyManager) external override {
        // can only be called by governor
        require(msg.sender == governance, "!governance");
        policyManager = IPolicyManager(_policyManager);
    }

>>>>>>> 245fa6e4

    /**** UNIMPLEMENTED FUNCTIONS
    Functions that are only implemented by child product contracts
    ****/

    /**
     * @notice
     *  Provide the user's total position in the product's protocol.
     *  This total should be denominated in eth.
     * @dev
     *  Every product will have a different mechanism to read and determine
     *  a user's total position in that product's protocol. This method will
     *  only be implemented in the inheriting product contracts
     * @param _policyholder buyer requesting the coverage quote
     * @param _positionContract address of the exact smart contract the buyer has their position in (e.g., for UniswapProduct this would be Pair's address)
     * @return positionAmount The user's total position in wei in the product's protocol.
     */
    function appraisePosition(address _policyholder, address _positionContract) public view override virtual returns (uint256 positionAmount);

    /**** QUOTE VIEW FUNCTIONS
    View functions that give us quotes regarding a policy purchase
    ****/

    /**
     * @notice
     *  Provide a premium quote.
     * @param _coverLimit percentage (in BPS) of cover for total position
     * @param _blocks length for policy
     * @return premium The quote for their policy in wei.
     */
    function _getQuote(uint256 _coverLimit, uint64 _blocks, uint256 _positionAmount) internal view returns (uint256 premium){
        premium = _positionAmount * _coverLimit * _blocks * price / 1e16;
        return premium;
    }

    function getQuote(address _policyholder, address _positionContract, uint256 _coverLimit, uint64 _blocks) external view override returns (uint256){
        uint256 positionAmount = appraisePosition(_policyholder, _positionContract);
        return _getQuote(_coverLimit, _blocks, positionAmount);
    }

    /**** MUTATIVE FUNCTIONS
    Functions that change state variables, deploy and change policy contracts
    ****/


    /**
     * @notice Updates the product's book-keeping variables.
     * @param _coverDiff change in active cover amount
     */
    function updateActiveCoverAmount(int256 _coverDiff) external override {
        require(msg.sender == address(policyManager), "!policymanager");
        activeCoverAmount = add(activeCoverAmount, _coverDiff);
    }

    /**
     * @notice
     *  Purchase and deploy a policy on the behalf of the policyholder
     * @param _coverLimit percentage (in BPS) of cover for total position
     * @param _blocks length (in blocks) for policy
     * @param _policyholder who's liquidity is being covered by the policy
     * @param _positionContract contract address where the policyholder has a position to be covered
     * @return policyID The contract address of the policy
     */
    function buyPolicy(address _policyholder, address _positionContract, uint256 _coverLimit, uint64 _blocks) external payable override nonReentrant returns (uint256 policyID){
        require(!paused, "cannot buy when paused");
        // check that the buyer has a position in the covered protocol
        uint256 positionAmount = appraisePosition(_policyholder, _positionContract);
        require(positionAmount != 0, "zero position value");

        // check that the product can provide coverage for this policy
        uint256 coverAmount = _coverLimit * positionAmount / 1e4;
        require(activeCoverAmount + coverAmount <= maxCoverAmount, "max covered amount is reached");
        require(coverAmount <= maxCoverPerUser, "over max cover single user");

        // check that the buyer has paid the correct premium
        uint256 premium = _getQuote(_coverLimit, _blocks, positionAmount);
        require(msg.value >= premium && premium != 0, "insufficient payment or premium is zero");
        if(msg.value > premium) payable(msg.sender).transfer(msg.value - premium);

        // check that the buyer provided valid period and coverage limit
        require(_blocks >= minPeriod && _blocks <= maxPeriod, "invalid period");
        require(_coverLimit > 0 && _coverLimit <= 1e4, "invalid cover limit percentage");

        // transfer premium to the treasury

        ITreasury(payable(registry.treasury())).routePremiums{value: premium}();
        // create the policy
        uint64 expirationBlock = uint64(block.number + _blocks);
        policyID = policyManager.createPolicy(_policyholder, _positionContract, coverAmount, expirationBlock, price);

        // update local book-keeping variables
        activeCoverAmount += coverAmount;
        productPolicyCount++;

        emit PolicyCreated(policyID);

        return policyID;
    }

    /**
     * @notice
     *  Increase or decrease the cover limit for the policy
     * @param _policyID id number of the existing policy
     * @param _coverLimit new cover percentage
     */
    function updateCoverLimit(uint256 _policyID, uint256 _coverLimit) external payable override nonReentrant {
        require(!paused, "cannot buy when paused");
        (address policyholder, address product, address positionContract, uint256 previousCoverAmount, uint64 expirationBlock, uint24 previousPrice) = policyManager.getPolicyInfo(_policyID);
        // check msg.sender is policyholder, check for correct product, and that the coverageLimit is valid
        require(policyholder == msg.sender, "!policyholder");
        require(product == address(this), "wrong product");
        require(expirationBlock >= block.number, "policy is expired");
        require(_coverLimit > 0 && _coverLimit <= 1e4, "invalid cover limit percentage");

        //appraise the position
        uint256 positionAmount = appraisePosition(policyholder, positionContract);

        //calculate new coverAmount and check that the product can still provide coverage
        uint256 newCoverAmount = _coverLimit * positionAmount / 1e4;
        require(newCoverAmount <= maxCoverPerUser, "over max cover single user");
        require(activeCoverAmount + newCoverAmount - previousCoverAmount <= maxCoverAmount, "max covered amount is reached");

        //calculate premium needed for new cover amount as if policy is bought now
        uint256 remainingBlocks = expirationBlock - block.number;
        uint256 newPremium = newCoverAmount * remainingBlocks * price / 1e12;

        //calculate premium already paid based on current policy
        uint256 paidPremium = previousCoverAmount * remainingBlocks * previousPrice / 1e12;

        if (newPremium >= paidPremium) {
            uint256 premium = newPremium - paidPremium;
            // check that the buyer has paid the correct premium
            require(msg.value >= premium && premium != 0, "payment does not match the quote");
            // transfer premium to the treasury
            ITreasury(payable(registry.treasury())).routePremiums{value: premium}();
        } else {
            uint256 refundAmount = paidPremium - newPremium;
            require(refundAmount > manageFee, "refund amount > manage fee");
            ITreasury(payable(registry.treasury())).refund(msg.sender, refundAmount - manageFee);
        }
        // update policy's URI and emit event
        policyManager.setPolicyInfo(_policyID, policyholder, positionContract, newCoverAmount, expirationBlock, price);
        emit PolicyUpdated(_policyID);
    }

    /**
     * @notice
     *  Extend a policy contract
     * @param _policyID id number of the existing policy
     * @param _blocks length of extension
     */
    function extendPolicy(uint256 _policyID, uint64 _blocks) external payable override nonReentrant {
        require(!paused, "cannot extend when paused");
        // check that the msg.sender is the policyholder
        (address policyholder, address product, address positionContract, uint256 coverAmount, uint64 expirationBlock, uint24 price) = policyManager.getPolicyInfo(_policyID);
        require(policyholder == msg.sender,"!policyholder");
        require(product == address(this), "wrong product");
        require(expirationBlock >= block.number, "policy is expired");

        // compute the premium
        uint256 premium = coverAmount * _blocks * price / 1e12;
        // check that the buyer has paid the correct premium
        require(msg.value >= premium && premium != 0, "insufficient payment or premium is zero");
        if(msg.value > premium) payable(msg.sender).transfer(msg.value - premium);
        // transfer premium to the treasury
        ITreasury(payable(registry.treasury())).routePremiums{value: premium}();
        // check that the buyer provided valid period
        uint64 newExpirationBlock = expirationBlock + _blocks;
        uint64 duration = newExpirationBlock - uint64(block.number);
        require(duration >= minPeriod && duration <= maxPeriod, "invalid period");
        // update the policy's URI
        policyManager.setPolicyInfo(_policyID, policyholder, positionContract, coverAmount, newExpirationBlock, price);
        emit PolicyExtended(_policyID);
    }

    /**
     * @notice
     *  Cancel and destroy a policy.
     * @param _policyID id number of the existing policy
     */
    function cancelPolicy(uint256 _policyID) external override nonReentrant {
        (address policyholder, address product, , uint256 coverAmount, uint64 expirationBlock, uint24 price) = policyManager.getPolicyInfo(_policyID);
        require(policyholder == msg.sender,"!policyholder");
        require(product == address(this), "wrong product");

        uint64 blocksLeft = expirationBlock - uint64(block.number);
        uint256 refundAmount = blocksLeft * coverAmount * price / 1e12;
        require(refundAmount >= manageFee, "refund amount less than cancelation fee");
        policyManager.burn(_policyID);
        ITreasury(payable(registry.treasury())).refund(msg.sender, refundAmount - manageFee);
        activeCoverAmount -= coverAmount;
        emit PolicyCanceled(_policyID);
    }

    /**
     * @notice Adds two numbers.
     * @param _a The first number as a uint256.
     * @param _b The second number as an int256.
     * @return _c The sum as a uint256.
     */
    function add(uint256 _a, int256 _b) internal pure returns (uint256 _c) {
        _c = (_b > 0)
            ? _a + uint256(_b)
            : _a - uint256(-_b);
    }
}<|MERGE_RESOLUTION|>--- conflicted
+++ resolved
@@ -225,8 +225,6 @@
         coveredPlatform = _coveredPlatform;
     }
 
-<<<<<<< HEAD
-=======
     /**
      * @notice Changes the policy manager.
      * Can only be called by the current governor.
@@ -237,8 +235,6 @@
         require(msg.sender == governance, "!governance");
         policyManager = IPolicyManager(_policyManager);
     }
-
->>>>>>> 245fa6e4
 
     /**** UNIMPLEMENTED FUNCTIONS
     Functions that are only implemented by child product contracts
