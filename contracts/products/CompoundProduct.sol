--- conflicted
+++ resolved
@@ -3,12 +3,9 @@
 
 import "@openzeppelin/contracts/token/ERC20/utils/SafeERC20.sol";
 import "@openzeppelin/contracts/utils/cryptography/draft-EIP712.sol";
-<<<<<<< HEAD
 import "../interface/IExchangeQuoter.sol";
 import "./../interface/ISwapRouter.sol";
 import "./../interface/IWETH9.sol";
-=======
->>>>>>> 9f5f7604
 import "./BaseProduct.sol";
 
 
@@ -29,12 +26,9 @@
 
     IComptroller public comptroller;
     bytes32 private immutable _EXCHANGE_TYPEHASH = keccak256("CompoundProductExchange(uint256 policyID,address tokenIn,uint256 amountIn,address tokenOut,uint256 amountOut,uint256 deadline)");
-<<<<<<< HEAD
     ISwapRouter private swapRouter = ISwapRouter(0xE592427A0AEce92De3Edee1F18E0157C05861564);
     IWETH9 private weth = IWETH9(payable(0xC02aaA39b223FE8D0A0e5C4F27eAD9083C756Cc2));
     IExchangeQuoter public quoter;
-=======
->>>>>>> 9f5f7604
 
     constructor (
         address _governance,
