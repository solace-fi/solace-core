// SPDX-License-Identifier: GPL-3.0-or-later
pragma solidity 0.8.6;


/**
 * @title IRiskManager
 * @author solace.fi
 * @notice Calculates the acceptable risk, sellable cover, and capital requirements of Solace products and capital pool.
 *
 * The total amount of sellable coverage is proportional to the assets in the [**risk backing capital pool**](../Vault). The max cover is split amongst products in a weighting system. [**Governance**](/docs/protocol/governance). can change these weights and with it each product's sellable cover.
 *
 * The minimum capital requirement is proportional to the amount of cover sold to [active policies](../PolicyManager).
 *
 * Solace can use leverage to sell more cover than the available capital. The amount of leverage is stored as [`partialReservesFactor`](#partialreservesfactor) and is settable by [**governance**](/docs/protocol/governance).
 */
interface IRiskManager {

    /***************************************
    EVENTS
    ***************************************/

    /// @notice Emitted when a product's risk parameters are set.
    /// Includes adding and removing products.
    event ProductParamsSet(address product, uint32 weight, uint24 price, uint16 divisor);
<<<<<<< HEAD
    /// @notice Emitted when the partial reserves factor is set.
    event PartialReservesFactorSet(uint16 partialReservesFactor);
=======
    /// @notice Emitted when partial reserve factor is set.
    event PartialReservesFactorSet(uint16 factor);
>>>>>>> 2057bcf5

    /***************************************
    MAX COVER VIEW FUNCTIONS
    ***************************************/

    /// @notice Struct for a product's risk parameters.
    struct ProductRiskParams {
        uint32 weight;  // The weighted allocation of this product vs other products.
        uint24 price;   // The price in wei per 1e12 wei of coverage per block.
        uint16 divisor; // The max cover per policy divisor. (maxCoverPerProduct / divisor = maxCoverPerPolicy)
    }

    /**
     * @notice Given a request for coverage, determines if that risk is acceptable and if so at what price.
     * @param product The product that wants to sell coverage.
     * @param currentCover If updating an existing policy's cover amount, the current cover amount, otherwise 0.
     * @param newCover The cover amount requested.
     * @return acceptable True if risk of the new cover is acceptable, false otherwise.
     * @return price The price in wei per 1e12 wei of coverage per block.
     */
    function assessRisk(address product, uint256 currentCover, uint256 newCover) external view returns (bool acceptable, uint24 price);

    /**
     * @notice The maximum amount of cover that Solace as a whole can sell.
     * @return cover The max amount of cover in wei.
     */
    function maxCover() external view returns (uint256 cover);

    /**
     * @notice The maximum amount of cover that a product can sell in total.
     * @param prod The product that wants to sell cover.
     * @return cover The max amount of cover in wei.
     */
    function maxCoverPerProduct(address prod) external view returns (uint256 cover);

    /**
     * @notice The amount of cover that a product can still sell.
     * @param prod The product that wants to sell cover.
     * @return cover The max amount of cover in wei.
     */
    function sellableCoverPerProduct(address prod) external view returns (uint256 cover);

    /**
     * @notice The maximum amount of cover that a product can sell in a single policy.
     * @param prod The product that wants to sell cover.
     * @return cover The max amount of cover in wei.
     */
    function maxCoverPerPolicy(address prod) external view returns (uint256 cover);

    /**
     * @notice Checks is an address is an active product.
     * @param prod The product to check.
     * @return status True if the product is active.
     */
    function productIsActive(address prod) external view returns (bool status);

    /**
     * @notice Return the number of registered products.
     * @return count Number of products.
     */
    function numProducts() external view returns (uint256 count);

    /**
     * @notice Return the product at an index.
     * @dev Enumerable `[1, numProducts]`.
     * @param index Index to query.
     * @return prod The product address.
     */
    function product(uint256 index) external view returns (address prod);

    /**
     * @notice Returns a product's risk parameters.
     * The product must be active.
     * @param prod The product to get parameters for.
     * @return weight The weighted allocation of this product vs other products.
     * @return price The price in wei per 1e12 wei of coverage per block.
     * @return divisor The max cover per policy divisor.
     */
    function productRiskParams(address prod) external view returns (uint32 weight, uint24 price, uint16 divisor);

    /**
     * @notice Returns the sum of weights.
     * @return sum WeightSum.
     */
    function weightSum() external view returns (uint32 sum);

    /***************************************
    MIN CAPITAL VIEW FUNCTIONS
    ***************************************/

    /**
     * @notice The minimum amount of capital required to safely cover all policies.
     * @return mcr The minimum capital requirement.
     */
    function minCapitalRequirement() external view returns (uint256 mcr);

    /**
     * @notice Multiplier for minimum capital requirement.
     * @return factor Partial reserves factor in BPS.
     */
    function partialReservesFactor() external view returns (uint16 factor);

    /***************************************
    GOVERNANCE FUNCTIONS
    ***************************************/

    /**
     * @notice Adds a product.
     * If the product is already added, sets its parameters.
     * Can only be called by the current [**governor**](/docs/protocol/governance).
     * @param product_ Address of the product.
     * @param weight_ The products weight.
     * @param price_ The products price in wei per 1e12 wei of coverage per block.
     * @param divisor_ The max cover per policy divisor.
     */
    function addProduct(address product_, uint32 weight_, uint24 price_, uint16 divisor_) external;

    /**
     * @notice Removes a product.
     * Can only be called by the current [**governor**](/docs/protocol/governance).
     * @param product_ Address of the product to remove.
     */
    function removeProduct(address product_) external;

    /**
     * @notice Sets the products and their parameters.
     * Can only be called by the current [**governor**](/docs/protocol/governance).
     * @param products_ The products.
     * @param weights_ The product weights.
     * @param prices_ The product prices.
     * @param divisors_ The max cover per policy divisors.
     */
    function setProductParams(address[] calldata products_, uint32[] calldata weights_, uint24[] calldata prices_, uint16[] calldata divisors_) external;

    /**
     * @notice Sets the partial reserves factor.
     * Can only be called by the current [**governor**](/docs/protocol/governance).
     * @param partialReservesFactor_ New partial reserves factor in BPS.
     */
    function setPartialReservesFactor(uint16 partialReservesFactor_) external;
}<|MERGE_RESOLUTION|>--- conflicted
+++ resolved
@@ -22,13 +22,8 @@
     /// @notice Emitted when a product's risk parameters are set.
     /// Includes adding and removing products.
     event ProductParamsSet(address product, uint32 weight, uint24 price, uint16 divisor);
-<<<<<<< HEAD
     /// @notice Emitted when the partial reserves factor is set.
     event PartialReservesFactorSet(uint16 partialReservesFactor);
-=======
-    /// @notice Emitted when partial reserve factor is set.
-    event PartialReservesFactorSet(uint16 factor);
->>>>>>> 2057bcf5
 
     /***************************************
     MAX COVER VIEW FUNCTIONS
