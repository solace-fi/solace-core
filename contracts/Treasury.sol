--- conflicted
+++ resolved
@@ -181,12 +181,8 @@
         uint256 transferAmount = Math.min(address(this).balance, amount);
         uint256 unpaidRefunds2 = amount - transferAmount;
         if(unpaidRefunds2 != unpaidRefunds1) _unpaidRefunds[user] = unpaidRefunds2;
-<<<<<<< HEAD
-        payable(user).transfer(transferAmount);
+        Address.sendValue(payable(user), transferAmount);
         emit EthRefunded(user, transferAmount);
-=======
-        Address.sendValue(payable(user), transferAmount);
->>>>>>> 2057bcf5
     }
 
     /***************************************
