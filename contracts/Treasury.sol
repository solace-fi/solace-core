--- conflicted
+++ resolved
@@ -45,11 +45,8 @@
      * @param registry_ Address of registry.
      */
     constructor(address governance_, address registry_) Governable(governance_) {
-<<<<<<< HEAD
-=======
         // set registry
         require(registry_ != address(0x0), "zero address registry");
->>>>>>> 4713271f
         _registry = IRegistry(registry_);
         // set weth
         address weth_ = _registry.weth();
