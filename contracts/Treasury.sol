// SPDX-License-Identifier: GPL-3.0-or-later
pragma solidity 0.8.6;

import "@openzeppelin/contracts/utils/Address.sol";
import "@openzeppelin/contracts/token/ERC20/utils/SafeERC20.sol";
import "@openzeppelin/contracts/security/ReentrancyGuard.sol";
import "@openzeppelin/contracts/utils/math/Math.sol";
import "./Governable.sol";
import "./interface/IWETH9.sol";
import "./interface/IRegistry.sol";
import "./interface/IPolicyManager.sol";
import "./interface/ITreasury.sol";
import "./interface/IVault.sol";


/**
 * @title Treasury
 * @author solace.fi
 * @notice The war chest of Castle Solace.
 *
 * As policies are purchased, premiums will flow from [**policyholders**](/docs/protocol/policy-holder) to the `Treasury`. By default `Treasury` reroutes 100% of the premiums into the [`Vault`](./Vault) where it is split amongst the [**capital providers**](/docs/user-guides/capital-provider/cp-role-guide).
 *
 * If a [**policyholder**](/docs/protocol/policy-holder) updates or cancels a policy they may receive a refund. Refunds will be paid out from the [`Vault`](./Vault). If there are not enough funds to pay out the refund in whole, the [`unpaidRefunds()`](#unpaidrefunds) will be tracked and can be retrieved later via [`withdraw()`](#withdraw).
 *
 * [**Governance**](/docs/protocol/governance) can change the premium recipients via [`setPremiumRecipients()`](#setpremiumrecipients). This can be used to add new building blocks to Castle Solace or enact a protocol fee. Premiums can be stored in the `Treasury` and managed with a number of functions.
 */
contract Treasury is ITreasury, ReentrancyGuard, Governable {
    using Address for address;
    using SafeERC20 for IERC20;

    // Registry
    IRegistry internal _registry;

    // Wrapped ether.
    IWETH9 internal _weth;

    address internal constant _ETH_ADDRESS = 0xEeeeeEeeeEeEeeEeEeEeeEEEeeeeEeeeeeeeEEeE;

    address payable[] internal _premiumRecipients;
    uint32[] internal _recipientWeights;
    uint32 internal _weightSum;

    // The amount of **ETH** that a user is owed if any.
    mapping(address => uint256) internal _unpaidRefunds;

    /**
     * @notice Constructs the Treasury contract.
     * @param governance_ The address of the [governor](/docs/protocol/governance).
     * @param registry_ Address of registry.
     */
    constructor(address governance_, address registry_) Governable(governance_) {
        // set registry
        require(registry_ != address(0x0), "zero address registry");
        _registry = IRegistry(registry_);
        // set weth
        address weth_ = _registry.weth();
        require(weth_ != address(0x0), "zero address weth");
        _weth = IWETH9(payable(weth_));
        // if vault is deployed, route 100% of the premiums to it
        address vault_ = _registry.vault();
        if (vault_ != address(0x0)) {
            _premiumRecipients = [payable(vault_)];
            _recipientWeights = [1,0];
            _weightSum = 1;
        } // if vault is not deployed, hold 100% of the premiums in the treasury
    }

    /***************************************
    FUNDS IN
    ***************************************/

    /**
     * @notice Routes the **premiums** to the `recipients`.
     * Each recipient will receive a `recipientWeight / weightSum` portion of the premiums.
     * Will be called by products with `msg.value = premium`.
     */
    function routePremiums() external payable override nonReentrant {
        // preload variables
        uint256 div = _weightSum;
        uint256 length = _premiumRecipients.length;
        // transfer to all recipients
        for(uint i = 0; i < length; i++) {
            uint256 amount = msg.value * _recipientWeights[i] / div;
            if (amount > 0) {
                // this call may fail. let it
                // funds will be safely stored in treasury
<<<<<<< HEAD
                // solhint-disable-next-line avoid-low-level-calls
                _premiumRecipients[i].call{value: amount}(""); // IGNORE THIS WARNING
=======
                _premiumRecipients[i].call{value: amount, gas: 100000}("");
>>>>>>> 657c3970
            }
        }
        // hold treasury share as eth
        emit PremiumsRouted(msg.value);
    }

    /**
     * @notice Number of premium recipients.
     * @return count The number of premium recipients.
     */
    function numPremiumRecipients() external view override returns (uint256 count) {
        return _premiumRecipients.length;
    }

    /**
     * @notice Gets the premium recipient at `index`.
     * @param index Index to query, enumerable `[0, numPremiumRecipients()-1]`.
     * @return recipient The receipient address.
     */
    function premiumRecipient(uint256 index) external view override returns (address recipient) {
        return _premiumRecipients[index];
    }

    /**
     * @notice Gets the weight of the recipient.
     * @param index Index to query, enumerable `[0, numPremiumRecipients()]`.
     * @return weight The recipient weight.
     */
    function recipientWeight(uint256 index) external view override returns (uint32 weight) {
        return _recipientWeights[index];
    }

    /**
     * @notice Gets the sum of all premium recipient weights.
     * @return weight The sum of weights.
     */
    function weightSum() external view override returns (uint32 weight) {
        return _weightSum;
    }

    /***************************************
    FUNDS OUT
    ***************************************/

    /**
     * @notice Refunds some **ETH** to the user.
     * Will attempt to send the entire `amount` to the `user`.
     * If there is not enough available at the moment, it is recorded and can be pulled later via [`withdraw()`](#withdraw).
     * Can only be called by active products.
     * @param user The user address to send refund amount.
     * @param amount The amount to send the user.
     */
    function refund(address user, uint256 amount) external override nonReentrant {
        // check if from active product
        require(IPolicyManager(_registry.policyManager()).productIsActive(msg.sender), "!product");
        _transferEth(user, amount);
    }

    /**
     * @notice The amount of **ETH** that a user is owed if any.
     * @param user The user.
     * @return amount The amount.
     */
    function unpaidRefunds(address user) external view override returns (uint256 amount) {
        return _unpaidRefunds[user];
    }

    /**
     * @notice Transfers the unpaid refunds to the user.
     */
    function withdraw() external override nonReentrant {
        _transferEth(msg.sender, 0);
    }

    /**
     * @notice Transfers **ETH** to the user. It's called by [`refund()`](#refund) and [`withdraw()`](#withdraw) functions in the contract.
     * Also adds on their unpaid refunds, and stores new unpaid refunds if necessary.
     * @param user The user to pay.
     * @param amount The amount to pay _before_ unpaid funds.
     */
    function _transferEth(address user, uint256 amount) internal {
        require(user != address(0x0), "zero address recipient");
        // account for unpaid rewards
        uint256 unpaidRefunds1 = _unpaidRefunds[user];
        amount += unpaidRefunds1;
        if(amount == 0) return;
        // transfer amount from vault
        if (_registry.vault() != address(0)) IVault(payable(_registry.vault())).requestEth(amount);
        // unwrap weth if necessary
        if(address(this).balance < amount) {
            uint256 diff = amount - address(this).balance;
            _weth.withdraw(Math.min(_weth.balanceOf(address(this)), diff));
        }
        // send eth
        uint256 transferAmount = Math.min(address(this).balance, amount);
        uint256 unpaidRefunds2 = amount - transferAmount;
        if(unpaidRefunds2 != unpaidRefunds1) _unpaidRefunds[user] = unpaidRefunds2;
        Address.sendValue(payable(user), transferAmount);
        emit EthRefunded(user, transferAmount);
    }

    /***************************************
    FUND MANAGEMENT
    ***************************************/

    /**
     * @notice Sets the premium recipients and their weights.
     * Can only be called by the current [**governor**](/docs/protocol/governance).
     * @param recipients The premium recipients, plus an implicit `address(treasury)` at the end.
     * @param weights The recipient weights.
     */
    function setPremiumRecipients(address payable[] calldata recipients, uint32[] calldata weights) external override onlyGovernance {
        // check recipient - weight map
        require(recipients.length + 1 == weights.length, "length mismatch");
        uint256 length = weights.length;
        require(length <= 16, "too many recipients");
        uint32 sum = 0;
        for(uint256 i = 0; i < length; i++) sum += weights[i];
        if(length > 1) require(sum > 0, "1/0");
        // delete old recipients
        delete _premiumRecipients;
        delete _recipientWeights;
        // set new recipients
        _weightSum = sum;
        _premiumRecipients = recipients;
        _recipientWeights = weights;
        emit RecipientsSet();
    }

    /**
     * @notice Spends an **ERC20** token or **ETH**.
     * Can only be called by the current [**governor**](/docs/protocol/governance).
     * @param token The address of the token to spend.
     * @param amount The amount of the token to spend.
     * @param recipient The address of the token receiver.
     */
    function spend(address token, uint256 amount, address recipient) external override nonReentrant onlyGovernance {
        require(token != address(0x0), "zero address token");
        require(recipient != address(0x0), "zero address recipient");
        // transfer eth
        if(token == _ETH_ADDRESS) Address.sendValue(payable(recipient), amount);
        // transfer token
        else IERC20(token).safeTransfer(recipient, amount);
        // emit event
        emit FundsSpent(token, amount, recipient);
    }

    /**
     * @notice Wraps some **ETH** into **WETH**.
     * Can only be called by the current [**governor**](/docs/protocol/governance).
     * @param amount The amount to wrap.
     */
    function wrap(uint256 amount) external override onlyGovernance {
        _weth.deposit{value: amount}();
    }

    /**
     * @notice Unwraps some **WETH** into **ETH**.
     * Can only be called by the current [**governor**](/docs/protocol/governance).
     * @param amount The amount to unwrap.
     */
    function unwrap(uint256 amount) external override onlyGovernance {
        _weth.withdraw(amount);
    }

    /***************************************
    FALLBACK FUNCTIONS
    ***************************************/

    /**
     * @notice Fallback function to allow contract to receive **ETH**.
     */
    receive () external payable override { }

    /**
     * @notice Fallback function to allow contract to receive **ETH**.
     */
    fallback () external payable override { }
}<|MERGE_RESOLUTION|>--- conflicted
+++ resolved
@@ -84,12 +84,7 @@
             if (amount > 0) {
                 // this call may fail. let it
                 // funds will be safely stored in treasury
-<<<<<<< HEAD
-                // solhint-disable-next-line avoid-low-level-calls
-                _premiumRecipients[i].call{value: amount}(""); // IGNORE THIS WARNING
-=======
                 _premiumRecipients[i].call{value: amount, gas: 100000}("");
->>>>>>> 657c3970
             }
         }
         // hold treasury share as eth
