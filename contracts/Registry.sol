// SPDX-License-Identifier: GPL-3.0-or-later
pragma solidity 0.8.6;

import "./Governable.sol";
import "./interface/IRegistry.sol";

/**
 * @title Registry
 * @author solace.fi
 * @notice Tracks the contracts of the Solaverse.
 *
 * [**Governance**](/docs/protocol/governance) can set the contract addresses and anyone can look them up.
 *
 * Note that `Registry` doesn't track all Solace contracts. Farms are tracked in [`FarmController`](./FarmController), Products are tracked in [`PolicyManager`](./PolicyManager), and the `Registry` is untracked.
 */
contract Registry is IRegistry, Governable {

    /***************************************
    GLOBAL VARIABLES
    ***************************************/

    // WETH contract.
    address internal _weth;
    // Vault contract.
    address internal _vault;
    // Claims Escrow contract.
    address internal _claimsEscrow;
    // Treasury contract.
    address internal _treasury;
    // Policy Manager contract.
    address internal _policyManager;
    // Risk Manager contract.
    address internal _riskManager;
    // SOLACE contract.
    address internal _solace;
    // OptionsFarming contract.
    address internal _optionsFarming;
    // FarmController contract.
    address internal _farmController;
    // Locker contract.
    address internal _locker;

    /**
     * @notice Constructs the registry contract.
     * @param governance_ The address of the [governor](/docs/protocol/governance).
     */
    constructor(address governance_) Governable(governance_) { }

    /***************************************
    VIEW FUNCTIONS
    ***************************************/

    /**
     * @notice Gets the [**WETH**](./WETH9) contract.
     * @return weth_ The address of the [**WETH**](./WETH9) contract.
     */
    function weth() external view override returns (address weth_) {
        return _weth;
    }

    /**
     * @notice Gets the [`Vault`](./Vault) contract.
     * @return vault_ The address of the [`Vault`](./Vault) contract.
     */
    function vault() external view override returns (address vault_) {
        return _vault;
    }

    /**
     * @notice Gets the [`ClaimsEscrow`](./ClaimsEscrow) contract.
     * @return claimsEscrow_ The address of the [`ClaimsEscrow`](./ClaimsEscrow) contract.
     */
    function claimsEscrow() external view override returns (address claimsEscrow_) {
        return _claimsEscrow;
    }

    /**
     * @notice Gets the [`Treasury`](./Treasury) contract.
     * @return treasury_ The address of the [`Treasury`](./Treasury) contract.
     */
    function treasury() external view override returns (address treasury_) {
        return _treasury;
    }

    /**
     * @notice Gets the [`PolicyManager`](./PolicyManager) contract.
     * @return policyManager_ The address of the [`PolicyManager`](./PolicyManager) contract.
     */
    function policyManager() external view override returns (address policyManager_) {
        return _policyManager;
    }

    /**
     * @notice Gets the [`RiskManager`](./RiskManager) contract.
     * @return riskManager_ The address of the [`RiskManager`](./RiskManager) contract.
     */
    function riskManager() external view override returns (address riskManager_) {
        return _riskManager;
    }

    /**
     * @notice Gets the [**SOLACE**](./SOLACE) contract.
     * @return solace_ The address of the [**SOLACE**](./SOLACE) contract.
     */
    function solace() external view override returns (address solace_) {
        return _solace;
    }

    /**
     * @notice Gets the [`OptionsFarming`](./OptionsFarming) contract.
     * @return optionsFarming_ The address of the [`OptionsFarming`](./OptionsFarming) contract.
     */
    function optionsFarming() external view override returns (address optionsFarming_) {
        return _optionsFarming;
    }

    /**
     * @notice Gets the [`FarmController`](./FarmController) contract.
     * @return farmController_ The address of the [`FarmController`](./FarmController) contract.
     */
    function farmController() external view override returns (address farmController_) {
        return _farmController;
    }

    /**
     * @notice Gets the [`Locker`](./Locker) contract.
     * @return locker_ The address of the [`Locker`](./Locker) contract.
     */
    function locker() external view override returns (address) {
        return _locker;
    }

    /***************************************
    GOVERNANCE FUNCTIONS
    ***************************************/

    /**
     * @notice Sets the [**WETH**](./WETH9) contract.
     * Can only be called by the current [**governor**](/docs/protocol/governance).
     * @param weth_ The address of the [**WETH**](./WETH9) contract.
     */
    function setWeth(address weth_) external override onlyGovernance {
<<<<<<< HEAD
=======
        require(weth_ != address(0x0), "zero address weth");
>>>>>>> 9e7e5532
        _weth = weth_;
        emit WethSet(weth_);
    }

    /**
     * @notice Sets the [`Vault`](./Vault) contract.
     * Can only be called by the current [**governor**](/docs/protocol/governance).
     * @param vault_ The address of the [`Vault`](./Vault) contract.
     */
    function setVault(address vault_) external override onlyGovernance {
        require(vault_ != address(0x0), "zero address vault");
        _vault = vault_;
        emit VaultSet(vault_);
    }

    /**
     * @notice Sets the [`Claims Escrow`](./ClaimsEscrow) contract.
     * Can only be called by the current [**governor**](/docs/protocol/governance).
     * @param claimsEscrow_ The address of the [`Claims Escrow`](./ClaimsEscrow) contract.
     */
    function setClaimsEscrow(address claimsEscrow_) external override onlyGovernance {
        require(claimsEscrow_ != address(0x0), "zero address claims escrow");
        _claimsEscrow = claimsEscrow_;
        emit ClaimsEscrowSet(claimsEscrow_);
    }

    /**
     * @notice Sets the [`Treasury`](./Treasury) contract.
     * Can only be called by the current [**governor**](/docs/protocol/governance).
     * @param treasury_ The address of the [`Treasury`](./Treasury) contract.
     */
    function setTreasury(address treasury_) external override onlyGovernance {
        require(treasury_ != address(0x0), "zero address treasury");
        _treasury = treasury_;
        emit TreasurySet(treasury_);
    }

    /**
     * @notice Sets the [`Policy Manager`](./PolicyManager) contract.
     * Can only be called by the current [**governor**](/docs/protocol/governance).
     * @param policyManager_ The address of the [`Policy Manager`](./PolicyManager) contract.
     */
    function setPolicyManager(address policyManager_) external override onlyGovernance {
        require(policyManager_ != address(0x0), "zero address policymanager");
        _policyManager = policyManager_;
        emit PolicyManagerSet(policyManager_);
    }

    /**
     * @notice Sets the [`Risk Manager`](./RiskManager) contract.
     * Can only be called by the current [**governor**](/docs/protocol/governance).
     * @param riskManager_ The address of the [`Risk Manager`](./RiskManager) contract.
     */
    function setRiskManager(address riskManager_) external override onlyGovernance {
        require(riskManager_ != address(0x0), "zero address riskmanager");
        _riskManager = riskManager_;
        emit RiskManagerSet(riskManager_);
    }

    /**
     * @notice Sets the [**SOLACE**](./SOLACE) contract.
     * Can only be called by the current [**governor**](/docs/protocol/governance).
     * @param solace_ The address of the [**SOLACE**](./SOLACE) contract.
     */
    function setSolace(address solace_) external override onlyGovernance {
        require(solace_ != address(0x0), "zero address solace");
        _solace = solace_;
        emit SolaceSet(solace_);
    }

    /**
     * @notice Sets the [`OptionsFarming`](./OptionsFarming) contract.
     * Can only be called by the current [**governor**](/docs/protocol/governance).
     * @param optionsFarming_ The address of the [`OptionsFarming`](./OptionsFarming) contract.
     */
    function setOptionsFarming(address optionsFarming_) external override onlyGovernance {
        _optionsFarming = optionsFarming_;
        emit OptionsFarmingSet(optionsFarming_);
    }

    /**
     * @notice Sets the [`FarmController`](./FarmController) contract.
     * Can only be called by the current [**governor**](/docs/protocol/governance).
     * @param farmController_ The address of the [`FarmController`](./FarmController) contract.
     */
    function setFarmController(address farmController_) external override onlyGovernance {
        require(farmController_ != address(0x0), "zero address farmcontroller")
        _farmController = farmController_;
        emit FarmControllerSet(farmController_);
    }

    /**
     * @notice Sets the [`Locker`](./Locker) contract.
     * Can only be called by the current [**governor**](/docs/protocol/governance).
     * @param locker_ The address of the [`Locker`](./Locker) contract.
     */
    function setLocker(address locker_) external override onlyGovernance {
        require(locker_ != address(0x0), "zero address locker");
        _locker = locker_;
        emit LockerSet(locker_);
    }

    /**
     * @notice Sets multiple contracts in one call.
     * Can only be called by the current [**governor**](/docs/protocol/governance).
     * @param weth_ The address of the [**WETH**](../WETH9) contract.
     * @param vault_ The address of the [`Vault`](../Vault) contract.
     * @param claimsEscrow_ The address of the [`Claims Escrow`](../ClaimsEscrow) contract.
     * @param treasury_ The address of the [`Treasury`](../Treasury) contract.
     * @param policyManager_ The address of the [`Policy Manager`](../PolicyManager) contract.
     * @param riskManager_ The address of the [`Risk Manager`](../RiskManager) contract.
     * @param solace_ The address of the [**SOLACE**](../SOLACE) contract.
     * @param master_ The address of the [`Master`](../Master) contract.
     * @param locker_ The address of the [`Locker`](../Locker) contract.
     */
    function setMultiple(
        address weth_,
        address vault_,
        address claimsEscrow_,
        address treasury_,
        address policyManager_,
        address riskManager_,
        address solace_,
        address master_,
        address locker_
    ) external override onlyGovernance {
        _weth = weth_;
        emit WethSet(weth_);
        _vault = vault_;
        emit VaultSet(vault_);
        _claimsEscrow = claimsEscrow_;
        emit ClaimsEscrowSet(claimsEscrow_);
        _treasury = treasury_;
        emit TreasurySet(treasury_);
        _policyManager = policyManager_;
        emit PolicyManagerSet(policyManager_);
        _riskManager = riskManager_;
        emit RiskManagerSet(riskManager_);
        _solace = solace_;
        emit SolaceSet(solace_);
        _master = master_;
        emit MasterSet(master_);
        _locker = locker_;
        emit LockerSet(locker_);
    }
}<|MERGE_RESOLUTION|>--- conflicted
+++ resolved
@@ -140,10 +140,7 @@
      * @param weth_ The address of the [**WETH**](./WETH9) contract.
      */
     function setWeth(address weth_) external override onlyGovernance {
-<<<<<<< HEAD
-=======
         require(weth_ != address(0x0), "zero address weth");
->>>>>>> 9e7e5532
         _weth = weth_;
         emit WethSet(weth_);
     }
@@ -230,7 +227,7 @@
      * @param farmController_ The address of the [`FarmController`](./FarmController) contract.
      */
     function setFarmController(address farmController_) external override onlyGovernance {
-        require(farmController_ != address(0x0), "zero address farmcontroller")
+        require(farmController_ != address(0x0), "zero address farmcontroller");
         _farmController = farmController_;
         emit FarmControllerSet(farmController_);
     }
@@ -256,7 +253,8 @@
      * @param policyManager_ The address of the [`Policy Manager`](../PolicyManager) contract.
      * @param riskManager_ The address of the [`Risk Manager`](../RiskManager) contract.
      * @param solace_ The address of the [**SOLACE**](../SOLACE) contract.
-     * @param master_ The address of the [`Master`](../Master) contract.
+     * @param optionsFarming_ The address of the [`OptionsFarming`](./OptionsFarming) contract.
+     * @param farmController_ The address of the [`FarmController`](./FarmController) contract.
      * @param locker_ The address of the [`Locker`](../Locker) contract.
      */
     function setMultiple(
@@ -267,9 +265,20 @@
         address policyManager_,
         address riskManager_,
         address solace_,
-        address master_,
+        address optionsFarming_,
+        address farmController_,
         address locker_
     ) external override onlyGovernance {
+        require(weth_ != address(0x0), "zero address weth");
+        require(vault_ != address(0x0), "zero address vault");
+        require(claimsEscrow_ != address(0x0), "zero address claims escrow");
+        require(treasury_ != address(0x0), "zero address treasury");
+        require(policyManager_ != address(0x0), "zero address policymanager");
+        require(riskManager_ != address(0x0), "zero address riskmanager");
+        require(solace_ != address(0x0), "zero address solace");
+        require(optionsFarming_ != address(0x0), "zero address optionsfarming");
+        require(farmController_ != address(0x0), "zero address farmcontroller");
+        require(locker_ != address(0x0), "zero address locker");
         _weth = weth_;
         emit WethSet(weth_);
         _vault = vault_;
@@ -284,8 +293,10 @@
         emit RiskManagerSet(riskManager_);
         _solace = solace_;
         emit SolaceSet(solace_);
-        _master = master_;
-        emit MasterSet(master_);
+        _optionsFarming = optionsFarming_;
+        emit OptionsFarmingSet(optionsFarming_);
+        _farmController = farmController_;
+        emit FarmControllerSet(farmController_);
         _locker = locker_;
         emit LockerSet(locker_);
     }
