--- conflicted
+++ resolved
@@ -140,10 +140,7 @@
      * @param weth_ The address of the [**WETH**](./WETH9) contract.
      */
     function setWeth(address weth_) external override onlyGovernance {
-<<<<<<< HEAD
-=======
         require(weth_ != address(0x0), "zero address weth");
->>>>>>> 657c3970
         _weth = weth_;
         emit WethSet(weth_);
     }
@@ -229,16 +226,10 @@
      * Can only be called by the current [**governor**](/docs/protocol/governance).
      * @param farmController_ The address of the [`FarmController`](./FarmController) contract.
      */
-<<<<<<< HEAD
     function setFarmController(address farmController_) external override onlyGovernance {
+        require(farmController_ != address(0x0), "zero address farmcontroller")
         _farmController = farmController_;
         emit FarmControllerSet(farmController_);
-=======
-    function setMaster(address master_) external override onlyGovernance {
-        require(master_ != address(0x0), "zero address master");
-        _master = master_;
-        emit MasterSet(master_);
->>>>>>> 657c3970
     }
 
     /**
