--- conflicted
+++ resolved
@@ -3,14 +3,9 @@
 
 import "@openzeppelin/contracts/utils/Address.sol";
 import "@openzeppelin/contracts/utils/structs/EnumerableSet.sol";
-<<<<<<< HEAD
 import './interface/IProduct.sol';
 import './interface/IPolicyManager.sol';
 import './interface/ITreasury.sol';
-=======
-import "./interface/IProduct.sol";
-import "./PolicyManager.sol";
->>>>>>> df603044
 
 /* TODO
  * - create IPolicyManager.sol
@@ -166,7 +161,6 @@
     Functions that are only implemented by child product contracts
     ****/
 
-<<<<<<< HEAD
     /**
      * @notice
      *  Provide the user's total position in the product's protocol.
@@ -180,21 +174,6 @@
      * @return positionAmount The user's total position in wei in the product's protocol.
      */
     function appraisePosition(address _policyholder, address _positionContract) public view virtual returns (uint256 positionAmount) {}
-=======
-        /**
-        * @notice
-        *  Provide the user"s total position in the product"s protocol.
-        *  This total should be denominated in eth.
-        * @dev
-        *  Every product will have a different mechanism to read and determine
-        *  a user"s total position in that product"s protocol. This method will
-        *  only be implemented in the inheriting product contracts
-        * @param _buyer buyer requesting the coverage quote
-        * @param _positionContract address of the exact smart contract the buyer has their position in (e.g., for UniswapProduct this would be Pair"s address)
-        * @return positionAmount The user"s total position in wei in the product"s protocol.
-        */
-        function appraisePosition(address _buyer, address _positionContract) public view virtual returns (uint256 positionAmount) {}
->>>>>>> df603044
  
     /**** QUOTE VIEW FUNCTIONS 
     View functions that give us quotes regarding a policy purchase
@@ -249,25 +228,17 @@
      * @notice
      *  Purchase and deploy a policy on the behalf of the policyholder
      * @param _coverLimit percentage of cover for total position
-<<<<<<< HEAD
      * @param _blocks length (in blocks) for policy
      * @param _policyholder who's liquidity is being covered by the policy
      * @param _positionContract contract address where the policyholder has a position to be covered
-=======
-     * @param _blocks length (in blocks) for policy     
-     * @param _positionContract contract address where the buyer has a position to be covered
->>>>>>> df603044
+
      * @return policyID The contract address of the policy
      */
     function buyPolicy(uint256 _coverLimit, uint256 _blocks, address _policyholder, address _positionContract) external payable override returns (uint256 policyID){
         // check that the buyer has a position in the covered protocol
-<<<<<<< HEAD
         uint256 positionAmount = appraisePosition(_policyholder, _positionContract);
         require(positionAmount != 0, 'zero position value');
-=======
-        uint256 positionAmount = appraisePosition(msg.sender, _positionContract);
-        require(positionAmount != 0, "zero position value");
->>>>>>> df603044
+
         // check that the product can provide coverage for this policy
         uint256 coverAmount = _coverLimit/100 * positionAmount;
         require(activeCoverAmount + coverAmount <= maxCoverAmount, "max covered amount is reached");
