--- conflicted
+++ resolved
@@ -257,13 +257,8 @@
             _weth.withdraw(withdrawAmount);
         }
         // transfer funds
-<<<<<<< HEAD
         uint256 transferAmount = Math.min(amount, address(this).balance);
-        payable(msg.sender).transfer(transferAmount);
-=======
-        uint256 transferAmount = min(amount, address(this).balance);
         Address.sendValue(payable(msg.sender), transferAmount);
->>>>>>> 2057bcf5
         emit FundsSent(transferAmount);
         return transferAmount;
     }
