// SPDX-License-Identifier: GPL-3.0-or-later
pragma solidity 0.8.6;

import "@openzeppelin/contracts/token/ERC20/extensions/draft-ERC20Permit.sol";
import "@openzeppelin/contracts/token/ERC20/utils/SafeERC20.sol";
import "@openzeppelin/contracts/utils/Address.sol";
import "@openzeppelin/contracts/security/ReentrancyGuard.sol";
import "./Governable.sol";
import "./interface/IRegistry.sol";
import "./interface/IPolicyManager.sol";
import "./interface/IRiskManager.sol";
import "./interface/IVault.sol";

/**
 * @title Vault
 * @author solace.fi
 * @notice The risk-backing capital pool.
 *
 * [**Capital Providers**](/docs/user-guides/capital-provider/cp-role-guide) can deposit **ETH** or **WETH** into the `Vault` to mint shares. Shares are represented as **CP tokens** aka **SCP** and extend `ERC20`. [**Capital Providers**](/docs/user-guides/capital-provider/cp-role-guide) should use [`depositEth()`](#depositeth) or [`depositWeth()`](#depositweth), not regular **ETH** or **WETH** transfer.
 *
 * As [**Policyholders**](/docs/protocol/policy-holder) purchase coverage, premiums will flow into the capital pool and are split amongst the [**Capital Providers**](/docs/user-guides/capital-provider/cp-role-guide). If a loss event occurs in an active policy, some funds will be used to payout the claim. These events will affect the price per share but not the number or distribution of shares.
 *
 * By minting shares of the `Vault`, [**Capital Providers**](/docs/user-guides/capital-provider/cp-role-guide) willingly accept the risk that the whole or a part of their funds may be used payout claims. A malicious [**capital provider**](/docs/user-guides/capital-provider/cp-role-guide) could detect a loss event and try to withdraw their funds before claims are paid out. To prevent this, the `Vault` uses a cooldown mechanic such that while the [**capital provider**](/docs/user-guides/capital-provider/cp-role-guide) is not in cooldown mode (default) they can mint, send, and receive **SCP** but not withdraw **ETH**. To withdraw their **ETH**, the [**capital provider**](/docs/user-guides/capital-provider/cp-role-guide) must [`startCooldown()`](#startcooldown), wait no less than [`cooldownMin()`](#cooldownmin) and no more than [`cooldownMax()`](#cooldownmax), then call [`withdrawEth()`](#withdraweth) or [`withdrawWeth()`](#withdrawweth). While in cooldown mode users cannot send or receive **SCP** and minting shares will take them out of cooldown.
 */
contract Vault is ERC20Permit, IVault, ReentrancyGuard, Governable {
    using SafeERC20 for IERC20;
    using Address for address;

    /***************************************
    GLOBAL VARIABLES
    ***************************************/

    // pauses deposits
    bool internal _paused;

    // WETH
    IWETH9 internal _weth;

    /// Registry of protocol contract addresses
    IRegistry internal _registry;

    // capital providers must wait some time in this range in order to withdraw
    // used to prevent withdraw before claim payout
    /// @notice The minimum amount of time a user must wait to withdraw funds.
    uint40 internal _cooldownMin = 604800;  // 7 days

    /// @notice The maximum amount of time a user must wait to withdraw funds.
    uint40 internal _cooldownMax = 3024000; // 35 days

    // The timestamp that a depositor's cooldown started.
    mapping(address => uint40) internal _cooldownStart;

    // Returns true if the destination is authorized to request ETH.
    mapping(address => bool) internal _isRequestor;

    /**
     * Constructs the Vault.
     * @param governance_ The address of the [governor](/docs/protocol/governance).
     * @param registry_ Address of the [`Registry`](./Registry) contract.
     */
    constructor (address governance_, address registry_) ERC20("Solace CP Token", "SCP") ERC20Permit("Solace CP Token") Governable(governance_) {
        // set registry
        require(registry_ != address(0x0), "zero address registry");
        _registry = IRegistry(registry_);
        // set weth
        address weth_ = _registry.weth();
        require(weth_ != address(0x0), "zero address weth");
        _weth = IWETH9(payable(weth_));
    }

    /***************************************
    CAPITAL PROVIDER FUNCTIONS
    ***************************************/

    /**
     * @notice Allows a user to deposit **ETH** into the `Vault`(becoming a [**Capital Provider**](/docs/user-guides/capital-provider/cp-role-guide)).
     * Shares of the `Vault` (CP tokens) are minted to caller.
     * It is called when `Vault` receives **ETH**.
     * It issues the amount of token share respected to the deposit to the `recipient`.
     * Reverts if `Vault` is paused.
     * @return shares The number of shares minted.
     */
    function depositEth() external payable override nonReentrant returns (uint256 shares) {
        // mint
        return _deposit(msg.value);
    }

    /**
     * @notice Allows a user to deposit **WETH** into the `Vault`(becoming a [**Capital Provider**](/docs/user-guides/capital-provider/cp-role-guide)).
     * Shares of the Vault (CP tokens) are minted to caller.
     * It issues the amount of token share respected to the deposit to the `recipient`.
     * Reverts if `Vault` is in paused.
     * @param amount Amount of weth to deposit.
     * @return shares The number of shares minted.
     */
    function depositWeth(uint256 amount) external override nonReentrant returns (uint256 shares) {
        // pull weth
        SafeERC20.safeTransferFrom(_weth, msg.sender, address(this), amount);
        // mint
        return _deposit(amount);
    }

    /**
     * @notice Starts the **cooldown** period for the user.
     */
    function startCooldown() external override {
        _cooldownStart[msg.sender] = uint40(block.timestamp);
    }

    /**
     * @notice Stops the **cooldown** period for the user.
     */
    function stopCooldown() external override {
        _cooldownStart[msg.sender] = 0;
    }

    /**
     * @notice Allows a user to redeem shares for **ETH**.
     * Burns **SCP** and transfers **ETH** to the [**Capital Provider**](/docs/user-guides/capital-provider/cp-role-guide).
     * @param shares Amount of shares to redeem.
     * @return value The amount in **ETH** that the shares where redeemed for.
     */
    function withdrawEth(uint256 shares) external override nonReentrant returns (uint256 value) {
        value = _withdraw(shares);
        // unwrap weth
        if(value > address(this).balance) {
            _weth.withdraw(value - address(this).balance);
        }
        // transfer eth
        Address.sendValue(payable(msg.sender), value);
        emit WithdrawalMade(msg.sender, value);
        return value;
    }

    /**
     * @notice Allows a user to redeem shares for **WETH**.
     * Burns **SCP** tokens and transfers **WETH** to the [**Capital Provider**](/docs/user-guides/capital-provider/cp-role-guide).
     * @param shares amount of shares to redeem.
     * @return value The amount in **WETH** that the shares where redeemed for.
     */
    function withdrawWeth(uint256 shares) external override nonReentrant returns (uint256 value) {
        value = _withdraw(shares);
        // wrap eth
        uint256 balance = _weth.balanceOf(address(this));
        if(value > balance) {
            _weth.deposit{value: value - balance}();
        }
        // transfer weth
        SafeERC20.safeTransfer(_weth, msg.sender, value);
        emit WithdrawalMade(msg.sender, value);
        return value;
    }

    /***************************************
    CAPITAL PROVIDER VIEW FUNCTIONS
    ***************************************/

    /**
     * @notice The price of one **SCP**.
     * @return price The price in **ETH**.
     */
    function pricePerShare() external view override returns (uint256 price) {
        return (totalSupply() == 0 || _totalAssets() == 0)
            ? 1 ether
            : ((1 ether * _totalAssets()) / totalSupply());
    }

    /**
     * @notice Returns the maximum redeemable shares by the `user` such that `Vault` does not go under **MCR**(Minimum Capital Requirement). May be less than their balance.
     * @param user The address of user to check.
     * @return shares The max redeemable shares by the user.
     */
    function maxRedeemableShares(address user) external view override returns (uint256 shares) {
        uint256 userBalance = balanceOf(user);
        uint256 vaultBalanceAfterWithdraw = _totalAssets() - _shareValue(userBalance);
        // if user's CP token balance takes Vault `totalAssets` below MCR,
        //... return the difference between totalAsset and MCR (in # shares)
        uint256 mcr = IRiskManager(_registry.riskManager()).minCapitalRequirement();
        if (vaultBalanceAfterWithdraw < mcr) {
            uint256 diff = _totalAssets() - mcr;
            return _sharesForAmount(_shareValue(diff));
        } else {
            // else, user can withdraw up to their balance of CP tokens
            return userBalance;
        }
    }

    /**
     * @notice Returns the total quantity of all assets held by the `Vault`.
     * @return assets The total assets under control of this vault.
    */
    function totalAssets() external view override returns (uint256 assets) {
        return _totalAssets();
    }

    /// @notice The minimum amount of time a user must wait to withdraw funds.
    function cooldownMin() external view override returns (uint40) {
        return _cooldownMin;
    }

    /// @notice The maximum amount of time a user must wait to withdraw funds.
    function cooldownMax() external view override returns (uint40) {
        return _cooldownMax;
    }

    /**
     * @notice The timestamp that a depositor's cooldown started.
     * @param user The depositor.
     * @return start The timestamp in seconds.
     */
    function cooldownStart(address user) external view override returns (uint40) {
        return _cooldownStart[user];
    }

    /**
     * @notice Returns true if the user is allowed to receive or send vault shares.
     * @param user User to query.
     * return status True if can transfer.
     */
    function canTransfer(address user) external view override returns (bool status) {
        uint40 start = _cooldownStart[user];
        uint40 elapsed = uint40(block.timestamp) - start;
        // cooldown timer not started or
        // past withdrawable period
        return start == 0 || elapsed >= _cooldownMax;
    }

    /**
     * @notice Returns true if the user is allowed to withdraw vault shares.
     * @param user User to query.
     * return status True if can withdraw.
     */
    function canWithdraw(address user) public view override returns (bool status) {
        // validate cooldown
        uint40 elapsed = uint40(block.timestamp) - _cooldownStart[user];
        // cooldownMin <= elapsed <= cooldownMax
        return _cooldownMin <= elapsed && elapsed <= _cooldownMax;
    }

    /// @notice Returns true if the vault is paused.
    function paused() external view override returns (bool paused_) {
        return _paused;
    }

    /***************************************
    REQUESTOR FUNCTIONS
    ***************************************/

    /**
     * @notice Sends **ETH** to other users or contracts. The users or contracts should be authorized requestors.
     * Can only be called by authorized `requestors`.
     * @param amount The amount of **ETH** wanted.
     * @return amount The amount of **ETH** sent.
     */
    function requestEth(uint256 amount) external override nonReentrant returns (uint256) {
        require(_isRequestor[msg.sender], "!requestor");
        // unwrap some WETH to make ETH available for claims payout
        if(amount > address(this).balance) {
            uint256 wanted = amount - address(this).balance;
            uint256 withdrawAmount = min(_weth.balanceOf(address(this)), wanted);
            _weth.withdraw(withdrawAmount);
        }
        // transfer funds
        uint256 transferAmount = min(amount, address(this).balance);
        Address.sendValue(payable(msg.sender), transferAmount);
        emit FundsSent(transferAmount);
        return transferAmount;
    }

    /**
     * @notice Returns true if the destination is authorized to request **ETH**.
     * @param dst Account to check requestability.
     * @return status True if requestor, false if not.
     */
    function isRequestor(address dst) external view override returns (bool status) {
        return _isRequestor[dst];
    }

    /***************************************
    GOVERNANCE FUNCTIONS
    ***************************************/

    /**
     * @notice Pauses deposits.
     * Can only be called by the current [**governor**](/docs/protocol/governance).
     * While paused:
     * 1. No users may deposit into the Vault.
     * 2. Withdrawls can bypass cooldown.
     * 3. Only Governance may unpause.
    */
    function pause() external override onlyGovernance {
        _paused = true;
        emit Paused();
    }

    /**
     * @notice Unpauses deposits.
     * Can only be called by the current [**governor**](/docs/protocol/governance).
    */
    function unpause() external override onlyGovernance {
        _paused = false;
        emit Unpaused();
    }

    /**
     * @notice Sets the `minimum` and `maximum` amount of time in seconds that a user must wait to withdraw funds.
     * Can only be called by the current [**governor**](/docs/protocol/governance).
     * @param cooldownMin_ Minimum time in seconds.
     * @param cooldownMax_ Maximum time in seconds.
     */
    function setCooldownWindow(uint40 cooldownMin_, uint40 cooldownMax_) external override onlyGovernance {
        require(cooldownMin_ < cooldownMax_, "invalid window");
        _cooldownMin = cooldownMin_;
        _cooldownMax = cooldownMax_;
        emit CooldownWindowSet(cooldownMin_, cooldownMax_);
    }

    /**
     * @notice Adds requesting rights.
     * Can only be called by the current [**governor**](/docs/protocol/governance).
     * @param requestor The requestor to grant rights.
     */
    function addRequestor(address requestor) external override onlyGovernance {
        _isRequestor[requestor] = true;
        emit RequestorAdded(requestor);
    }

    /**
     * @notice Removes requesting rights.
     * Can only be called by the current [**governor**](/docs/protocol/governance).
     * @param requestor The requestor to revoke rights.
     */
<<<<<<< HEAD
    function setRequestor(address dst, bool status) external override onlyGovernance {
        require(dst != address(0x0), "zero address requestor");
        _isRequestor[dst] = status;
=======
    function removeRequestor(address requestor) external override onlyGovernance {
        _isRequestor[requestor] = false;
        emit RequestorRemoved(requestor);
>>>>>>> 2057bcf5
    }

    /***************************************
    INTERNAL FUNCTIONS
    ***************************************/

    /**
     * @notice Handles minting of tokens during deposit.
     * Called by [`depositEth()`](#depositeth) and [`depositWeth()`](#depositweth).
     * @param amount Amount of **ETH** or **WETH** deposited.
     * @return tokens The number of shares minted.
     */
    function _deposit(uint256 amount) internal returns (uint256) {
        require(!_paused, "cannot deposit while paused");
        // stop cooldown
        if(_cooldownStart[msg.sender] != 0) _cooldownStart[msg.sender] = 0;
        // calculate and mint shares
        uint256 ts = totalSupply();
        uint256 ta = _totalAssets() - amount;
        uint256 shares = (ts == 0 || ta == 0)
          ? amount
          : (amount * ts / ta);
        _mint(msg.sender, shares);
        emit DepositMade(msg.sender, amount, shares);
        return shares;
    }

    /**
     * @notice Handles burning of tokens during withdraw.
     * Called by [`withdrawEth()`](#withdraweth) and [`withdrawWeth()`](#withdrawweth).
     * @param shares amount of shares to redeem.
     * @return value The amount in **ETH** that the shares where redeemed for.
     */
    function _withdraw(uint256 shares) internal returns (uint256) {
        // validate shares to withdraw
        require(shares <= balanceOf(msg.sender), "insufficient scp balance");
        uint256 value = _shareValue(shares);
        // bypass some checks while paused
        if(!_paused) {
            // Stop withdrawal if process brings the Vault's `totalAssets` value below minimum capital requirement
            uint256 mcr = IRiskManager(_registry.riskManager()).minCapitalRequirement();
            require(_totalAssets() - value >= mcr, "insufficient assets");
            // validate cooldown
            require(canWithdraw(msg.sender), "not in cooldown window");
        }
        // burn shares
        _burn(msg.sender, shares);
        return value;
    }

    /***************************************
    INTERNAL VIEW FUNCTIONS
    ***************************************/

    /**
     * @notice Internal function that returns quantity of all assets under control of this `Vault`, including those loaned out to `Strategies`.
     * Called by **totalAssets()** function.
     * @return totalAssets The total assets under control of this vault.
     */
    function _totalAssets() internal view returns (uint256) {
        return _weth.balanceOf(address(this)) + address(this).balance;
    }

    /**
     * @notice Internal function that determines the current value of given shares.
     * @param shares The amount of shares to calculate value for.
     * @return value The amount of value for given shares.
     */
    function _shareValue(uint256 shares) internal view returns (uint256) {
        return (totalSupply() == 0)
            ? 0
            : ((shares * _totalAssets()) / totalSupply());
    }

    /**
     * @notice Internal function that determines how many shares for given amount of token would receive.
     * @param amount of tokens to calculate number of shares for.
     * @return shares The amount of shares(tokens) for given amount.
     */
    function _sharesForAmount(uint256 amount) internal view returns (uint256) {
        // NOTE: if sqrt(token.totalSupply()) > 1e37, this could potentially revert
        return (_totalAssets() > 0)
            ? ((amount * totalSupply()) / _totalAssets())
            : 0;
    }

    /**
     * @notice Internal function that returns the minimum value between two values.
     * @param a  The first value.
     * @param b  The second value.
     * @return minValue The minimum value.
     */
    function min(uint256 a, uint256 b) internal pure returns (uint256) {
        return a < b ? a : b;
    }

    /**
     * @notice Internal function that is called before token transfer in order to apply some security check.
     */
    function _beforeTokenTransfer(address from, address to, uint256 amount) internal virtual override {
        // only care about user->user transfers
        // mint and burn are validated in deposit and withdraw
        if(from != address(0x0) && to != address(0x0)) {
            // bypass check while deposits are paused
            // worded differently, easier withdraws
            if(!_paused) {
                uint40 cdm = _cooldownMax;
                uint40 start1 = _cooldownStart[from];
                uint40 start2 = _cooldownStart[to];
                uint40 timestamp = uint40(block.timestamp);
                uint40 elapsed1 = timestamp - start1;
                uint40 elapsed2 = timestamp - start2;
                require(
                    (start1 == 0 || elapsed1 >= cdm) &&
                    (start2 == 0 || elapsed2 >= cdm),
                    "cannot transfer during cooldown"
                );
            }
        }
        super._beforeTokenTransfer(from, to, amount);
    }

    /***************************************
    FALLBACK FUNCTIONS
    ***************************************/

    /**
     * @notice Fallback function to allow contract to receive *ETH*.
     * Does _not_ mint shares.
     */
    receive () external payable override { }

    /**
     * @notice Fallback function to allow contract to receive **ETH**.
     * Does _not_ mint shares.
     */
    fallback () external payable override { }
}<|MERGE_RESOLUTION|>--- conflicted
+++ resolved
@@ -321,6 +321,7 @@
      * @param requestor The requestor to grant rights.
      */
     function addRequestor(address requestor) external override onlyGovernance {
+        require(requestor != address(0x0), "zero address requestor");
         _isRequestor[requestor] = true;
         emit RequestorAdded(requestor);
     }
@@ -330,15 +331,10 @@
      * Can only be called by the current [**governor**](/docs/protocol/governance).
      * @param requestor The requestor to revoke rights.
      */
-<<<<<<< HEAD
-    function setRequestor(address dst, bool status) external override onlyGovernance {
-        require(dst != address(0x0), "zero address requestor");
-        _isRequestor[dst] = status;
-=======
     function removeRequestor(address requestor) external override onlyGovernance {
+        require(requestor != address(0x0), "zero address requestor");
         _isRequestor[requestor] = false;
         emit RequestorRemoved(requestor);
->>>>>>> 2057bcf5
     }
 
     /***************************************
