// SPDX-License-Identifier: GPL-3.0-or-later

pragma solidity 0.8.6;

import "@openzeppelin/contracts/token/ERC20/utils/SafeERC20.sol";
import "@openzeppelin/contracts/utils/Address.sol";
import "@openzeppelin/contracts/security/ReentrancyGuard.sol";
import "./Governable.sol";
import "./ERC721Enhanced.sol";
import "./interface/IRegistry.sol";
import "./interface/IVault.sol";
import "./interface/IPolicyManager.sol";
import "./interface/IClaimsEscrow.sol";

/**
 * @title ClaimsEscrow
 * @author solace.fi
 * @notice The payer of claims.
 *
 * [**Policyholders**](/docs/protocol/policy-holder) can submit claims through their policy's product contract, in the process burning the policy and converting it to a claim.
 *
 * The [**policyholder**](/docs/protocol/policy-holder) will then need to wait for a [`cooldownPeriod()`](#cooldownperiod) after which they can [`withdrawClaimsPayout()`](#withdrawclaimspayout).
 *
 * To pay the claims funds are taken from the [`Vault`](./Vault) and deducted from [**capital provider**](/docs/user-guides/capital-provider/cp-role-guide) earnings.
 *
 * Claims are **ERC721**s and abbreviated as **SCT**.
 */
<<<<<<< HEAD
contract ClaimsEscrow is IClaimsEscrow, ERC721Enumerable, ReentrancyGuard, Governable {
=======
contract ClaimsEscrow is ERC721Enhanced, IClaimsEscrow, ReentrancyGuard, Governable {
>>>>>>> 9baa091f
    using Address for address;
    using SafeERC20 for IERC20;

    /// @notice The duration of time in seconds the user must wait between submitting a claim and withdrawing the payout.
    uint256 internal _cooldownPeriod = 3600; // one hour

    /// @notice Registry of protocol contract addresses.
    IRegistry private _registry;

    /// @notice mapping of claimID to Claim object
    mapping (uint256 => Claim) internal _claims;

    /// @notice Tracks how much **ETH** is required to payout all claims
    uint256 internal _totalClaimsOutstanding;

    /**
     * @notice Constructs the ClaimsEscrow contract.
     * @param governance_ The address of the [governor](/docs/protocol/governance).
     * @param registry_ The address of the [`Registry`](./Registry).
     */
    constructor(address governance_, address registry_) ERC721Enhanced("Solace Claim", "SCT") Governable(governance_) {
        _registry = IRegistry(registry_);
    }

    /***************************************
    CLAIM CREATION
    ***************************************/

    /**
     * @notice Receives a claim.
     * The new claim will have the same ID that the policy had and will be withdrawable after a cooldown period.
     * Only callable by active products.
     * @param policyID ID of policy to claim.
     * @param claimant Address of the claimant.
     * @param amount Amount of ETH to claim.
     */
    function receiveClaim(uint256 policyID, address claimant, uint256 amount) external payable override {
        require(IPolicyManager(_registry.policyManager()).productIsActive(msg.sender), "!product");
        uint256 tco = _totalClaimsOutstanding + amount;
        _totalClaimsOutstanding = tco;
        uint256 bal = address(this).balance;
        if(bal < tco) IVault(payable(_registry.vault())).requestEth(tco - bal);
        // Add claim to claims mapping
        _claims[policyID] = Claim({
            amount: amount,
            receivedAt: block.timestamp
        });
        _mint(claimant, policyID);
        emit ClaimReceived(policyID, claimant, amount);
    }

    /***************************************
    CLAIM PAYOUT
    ***************************************/

    /**
     * @notice Allows claimants to withdraw their claims payout.
     * Will attempt to withdraw the full amount then burn the claim if successful.
     * Only callable by the claimant.
     * Only callable after the cooldown period has elapsed (from the time the claim was approved and processed).
     * @param claimID The ID of the claim to withdraw payout for.
     */
<<<<<<< HEAD
    function withdrawClaimsPayout(uint256 claimID) external override nonReentrant claimMustExist(claimID) {
        require(_isApprovedOrOwner(msg.sender, claimID), "!claimant");
=======
    function withdrawClaimsPayout(uint256 claimID) external override nonReentrant tokenMustExist(claimID) {
        require(msg.sender == ownerOf(claimID), "!claimant");
>>>>>>> 9baa091f
        require(block.timestamp >= _claims[claimID].receivedAt + _cooldownPeriod, "cooldown period has not elapsed");

        uint256 amount = _claims[claimID].amount;
        // if not enough eth, request more
        if(amount > address(this).balance) {
            IVault(payable(_registry.vault())).requestEth(amount - address(this).balance);
        }
        // if still not enough eth, partial withdraw
        if(amount > address(this).balance) {
            uint256 balance = address(this).balance;
            _totalClaimsOutstanding -= balance;
            _claims[claimID].amount -= balance;
            Address.sendValue(payable(msg.sender), balance);
            emit ClaimWithdrawn(claimID, msg.sender, balance);
        }
        // if enough eth, full withdraw and delete claim
        else {
            _totalClaimsOutstanding -= amount;
            delete _claims[claimID];
            _burn(claimID);
            Address.sendValue(payable(msg.sender), amount);
            emit ClaimWithdrawn(claimID, msg.sender, amount);
        }
    }

    /***************************************
    CLAIM VIEW
    ***************************************/

    /**
     * @notice Gets information about a claim.
     * @param claimID Claim to query.
     * @return info Claim info as struct.
     */
    function claim(uint256 claimID) external view override tokenMustExist(claimID) returns (Claim memory info) {
        return _claims[claimID];
    }

    /**
     * @notice Gets information about a claim.
     * @param claimID Claim to query.
     * @return amount Claim amount in ETH.
     * @return receivedAt Time claim was received at.
     */
    function getClaim(uint256 claimID) external view override tokenMustExist(claimID) returns (uint256 amount, uint256 receivedAt) {
        Claim memory info = _claims[claimID];
        return (info.amount, info.receivedAt);
    }

    /**
     * @notice Returns true if the claim exists.
     * @param claimID The ID to check.
     * @return status True if it exists, false if not.
     */
    function exists(uint256 claimID) external view override returns (bool status) {
        return _exists(claimID);
    }

    /**
     * @notice Returns true if the payout of the claim can be withdrawn.
     * @param claimID The ID to check.
     * @return status True if it is withdrawable, false if not.
     */
    function isWithdrawable(uint256 claimID) external view override returns (bool status) {
        return _exists(claimID) && block.timestamp >= _claims[claimID].receivedAt + _cooldownPeriod;
    }

    /**
     * @notice The amount of time left until the payout is withdrawable.
     * @param claimID The ID to check.
     * @return time The duration in seconds.
     */
    function timeLeft(uint256 claimID) external view override tokenMustExist(claimID) returns (uint256 time) {
        uint256 end = _claims[claimID].receivedAt + _cooldownPeriod;
        if(block.timestamp >= end) return 0;
        return end - block.timestamp;
    }

<<<<<<< HEAD
    /**
     * @notice List a user's claims.
     * @param claimant User to check.
     * @return claimIDs List of claimIDs.
     */
    function listClaims(address claimant) external view override returns (uint256[] memory claimIDs) {
        uint256 tokenCount = balanceOf(claimant);
        claimIDs = new uint256[](tokenCount);
        for(uint256 index = 0; index < tokenCount; index++) {
            claimIDs[index] = tokenOfOwnerByIndex(claimant, index);
        }
        return claimIDs;
    }

=======
>>>>>>> 9baa091f
    /***************************************
    GLOBAL VIEWS
    ***************************************/

    /// @notice Tracks how much **ETH** is required to payout all claims.
    function totalClaimsOutstanding() external view override returns (uint256) {
        return _totalClaimsOutstanding;
    }

    /// @notice The duration of time in seconds the user must wait between submitting a claim and withdrawing the payout.
    function cooldownPeriod() external view override returns (uint256) {
        return _cooldownPeriod;
    }

    /***************************************
    GOVERNANCE FUNCTIONS
    ***************************************/

    /**
     * @notice Adjusts the value of a claim.
     * Can only be called by the current [**governor**](/docs/protocol/governance).
     * @param claimID The claim to adjust.
     * @param value The new payout of the claim.
     */
    function adjustClaim(uint256 claimID, uint256 value) external override onlyGovernance tokenMustExist(claimID) {
        _totalClaimsOutstanding = _totalClaimsOutstanding - _claims[claimID].amount + value;
        _claims[claimID].amount = value;
    }

    /**
     * @notice Returns **ETH** to the [`Vault`](../Vault).
     * Can only be called by the current [**governor**](/docs/protocol/governance).
     * @param amount Amount to pull.
     */
    function returnEth(uint256 amount) external override onlyGovernance nonReentrant {
        Address.sendValue(payable(_registry.vault()), amount);
    }

    /**
     * @notice Set the cooldown duration.
     * Can only be called by the current [**governor**](/docs/protocol/governance).
     * @param cooldownPeriod_ The new cooldown duration in seconds.
     */
    function setCooldownPeriod(uint256 cooldownPeriod_) external override onlyGovernance {
        _cooldownPeriod = cooldownPeriod_;
    }

    /***************************************
    FALLBACK FUNCTIONS
    ***************************************/

    /**
     * Receive function. Deposits eth.
     */
    receive() external payable override { }

    /**
     * Fallback function. Deposits eth.
     */
    fallback () external payable override { }
}<|MERGE_RESOLUTION|>--- conflicted
+++ resolved
@@ -25,11 +25,7 @@
  *
  * Claims are **ERC721**s and abbreviated as **SCT**.
  */
-<<<<<<< HEAD
-contract ClaimsEscrow is IClaimsEscrow, ERC721Enumerable, ReentrancyGuard, Governable {
-=======
 contract ClaimsEscrow is ERC721Enhanced, IClaimsEscrow, ReentrancyGuard, Governable {
->>>>>>> 9baa091f
     using Address for address;
     using SafeERC20 for IERC20;
 
@@ -92,13 +88,8 @@
      * Only callable after the cooldown period has elapsed (from the time the claim was approved and processed).
      * @param claimID The ID of the claim to withdraw payout for.
      */
-<<<<<<< HEAD
-    function withdrawClaimsPayout(uint256 claimID) external override nonReentrant claimMustExist(claimID) {
-        require(_isApprovedOrOwner(msg.sender, claimID), "!claimant");
-=======
     function withdrawClaimsPayout(uint256 claimID) external override nonReentrant tokenMustExist(claimID) {
         require(msg.sender == ownerOf(claimID), "!claimant");
->>>>>>> 9baa091f
         require(block.timestamp >= _claims[claimID].receivedAt + _cooldownPeriod, "cooldown period has not elapsed");
 
         uint256 amount = _claims[claimID].amount;
@@ -177,23 +168,6 @@
         return end - block.timestamp;
     }
 
-<<<<<<< HEAD
-    /**
-     * @notice List a user's claims.
-     * @param claimant User to check.
-     * @return claimIDs List of claimIDs.
-     */
-    function listClaims(address claimant) external view override returns (uint256[] memory claimIDs) {
-        uint256 tokenCount = balanceOf(claimant);
-        claimIDs = new uint256[](tokenCount);
-        for(uint256 index = 0; index < tokenCount; index++) {
-            claimIDs[index] = tokenOfOwnerByIndex(claimant, index);
-        }
-        return claimIDs;
-    }
-
-=======
->>>>>>> 9baa091f
     /***************************************
     GLOBAL VIEWS
     ***************************************/
