// SPDX-License-Identifier: GPL-3.0-or-later

pragma solidity 0.8.6;

import "@openzeppelin/contracts/token/ERC20/utils/SafeERC20.sol";
import "@openzeppelin/contracts/utils/Address.sol";
import "@openzeppelin/contracts/security/ReentrancyGuard.sol";
import "./Governable.sol";
import "./ERC721Enhanced.sol";
import "./interface/IRegistry.sol";
import "./interface/IVault.sol";
import "./interface/IPolicyManager.sol";
import "./interface/IClaimsEscrow.sol";

/**
 * @title ClaimsEscrow
 * @author solace.fi
 * @notice The payer of claims.
 *
 * [**Policyholders**](/docs/protocol/policy-holder) can submit claims through their policy's product contract, in the process burning the policy and converting it to a claim.
 *
 * The [**policyholder**](/docs/protocol/policy-holder) will then need to wait for a [`cooldownPeriod()`](#cooldownperiod) after which they can [`withdrawClaimsPayout()`](#withdrawclaimspayout).
 *
 * To pay the claims funds are taken from the [`Vault`](./Vault) and deducted from [**capital provider**](/docs/user-guides/capital-provider/cp-role-guide) earnings.
 *
 * Claims are **ERC721**s and abbreviated as **SCT**.
 */
contract ClaimsEscrow is ERC721Enhanced, IClaimsEscrow, ReentrancyGuard, Governable {
    using Address for address;
    using SafeERC20 for IERC20;

    /// @notice The duration of time in seconds the user must wait between submitting a claim and withdrawing the payout.
    uint256 internal _cooldownPeriod = 3600; // one hour

    /// @notice Registry of protocol contract addresses.
    IRegistry private _registry;

    /// @notice mapping of claimID to Claim object
    mapping (uint256 => Claim) internal _claims;

    /// @notice Tracks how much **ETH** is required to payout all claims
    uint256 internal _totalClaimsOutstanding;

    /**
     * @notice Constructs the ClaimsEscrow contract.
     * @param governance_ The address of the [governor](/docs/protocol/governance).
     * @param registry_ The address of the [`Registry`](./Registry).
     */
    constructor(address governance_, address registry_) ERC721Enhanced("Solace Claim", "SCT") Governable(governance_) {
        _registry = IRegistry(registry_);
    }

    /***************************************
    CLAIM CREATION
    ***************************************/

    /**
     * @notice Receives a claim.
     * The new claim will have the same ID that the policy had and will be withdrawable after a cooldown period.
     * Only callable by active products.
     * @param policyID ID of policy to claim.
     * @param claimant Address of the claimant.
     * @param amount Amount of ETH to claim.
     */
    function receiveClaim(uint256 policyID, address claimant, uint256 amount) external payable override {
        require(IPolicyManager(_registry.policyManager()).productIsActive(msg.sender), "!product");
        uint256 tco = _totalClaimsOutstanding + amount;
        _totalClaimsOutstanding = tco;
        uint256 bal = address(this).balance;
        if(bal < tco) IVault(payable(_registry.vault())).requestEth(tco - bal);
        // Add claim to claims mapping
        _claims[policyID] = Claim({
            amount: amount,
            receivedAt: block.timestamp
        });
        _mint(claimant, policyID);
        emit ClaimReceived(policyID, claimant, amount);
    }

    /***************************************
    CLAIM PAYOUT
    ***************************************/

    /**
     * @notice Allows claimants to withdraw their claims payout.
     * Will attempt to withdraw the full amount then burn the claim if successful.
     * Only callable by the claimant.
     * Only callable after the cooldown period has elapsed (from the time the claim was approved and processed).
     * @param claimID The ID of the claim to withdraw payout for.
     */
    function withdrawClaimsPayout(uint256 claimID) external override nonReentrant tokenMustExist(claimID) {
        require(msg.sender == ownerOf(claimID), "!claimant");
        require(block.timestamp >= _claims[claimID].receivedAt + _cooldownPeriod, "cooldown period has not elapsed");

        uint256 amount = _claims[claimID].amount;
        // if not enough eth, request more
        if(amount > address(this).balance) {
            IVault(payable(_registry.vault())).requestEth(amount - address(this).balance);
        }
        // if still not enough eth, partial withdraw
        if(amount > address(this).balance) {
            uint256 balance = address(this).balance;
            _totalClaimsOutstanding -= balance;
            _claims[claimID].amount -= balance;
            Address.sendValue(payable(msg.sender), balance);
            emit ClaimWithdrawn(claimID, msg.sender, balance);
        }
        // if enough eth, full withdraw and delete claim
        else {
            _totalClaimsOutstanding -= amount;
            delete _claims[claimID];
            _burn(claimID);
            Address.sendValue(payable(msg.sender), amount);
            emit ClaimWithdrawn(claimID, msg.sender, amount);
        }
    }

    /***************************************
    CLAIM VIEW
    ***************************************/

    /**
     * @notice Gets information about a claim.
     * @param claimID Claim to query.
     * @return info Claim info as struct.
     */
    function claim(uint256 claimID) external view override tokenMustExist(claimID) returns (Claim memory info) {
        return _claims[claimID];
    }

    /**
     * @notice Gets information about a claim.
     * @param claimID Claim to query.
     * @return amount Claim amount in ETH.
     * @return receivedAt Time claim was received at.
     */
    function getClaim(uint256 claimID) external view override tokenMustExist(claimID) returns (uint256 amount, uint256 receivedAt) {
        Claim memory info = _claims[claimID];
        return (info.amount, info.receivedAt);
    }

    /**
     * @notice Returns true if the claim exists.
     * @param claimID The ID to check.
     * @return status True if it exists, false if not.
     */
    function exists(uint256 claimID) external view override returns (bool status) {
        return _exists(claimID);
    }

    /**
     * @notice Returns true if the payout of the claim can be withdrawn.
     * @param claimID The ID to check.
     * @return status True if it is withdrawable, false if not.
     */
    function isWithdrawable(uint256 claimID) external view override returns (bool status) {
        return _exists(claimID) && block.timestamp >= _claims[claimID].receivedAt + _cooldownPeriod;
    }

    /**
     * @notice The amount of time left until the payout is withdrawable.
     * @param claimID The ID to check.
     * @return time The duration in seconds.
     */
    function timeLeft(uint256 claimID) external view override tokenMustExist(claimID) returns (uint256 time) {
        uint256 end = _claims[claimID].receivedAt + _cooldownPeriod;
        if(block.timestamp >= end) return 0;
        return end - block.timestamp;
    }

    /***************************************
    GLOBAL VIEWS
    ***************************************/

    /// @notice Tracks how much **ETH** is required to payout all claims.
    function totalClaimsOutstanding() external view override returns (uint256) {
        return _totalClaimsOutstanding;
    }

    /// @notice The duration of time in seconds the user must wait between submitting a claim and withdrawing the payout.
    function cooldownPeriod() external view override returns (uint256) {
        return _cooldownPeriod;
    }

    /***************************************
    GOVERNANCE FUNCTIONS
    ***************************************/

    /**
     * @notice Adjusts the value of a claim.
     * Can only be called by the current [**governor**](/docs/protocol/governance).
     * @param claimID The claim to adjust.
     * @param value The new payout of the claim.
     */
    function adjustClaim(uint256 claimID, uint256 value) external override onlyGovernance tokenMustExist(claimID) {
        _totalClaimsOutstanding = _totalClaimsOutstanding - _claims[claimID].amount + value;
        _claims[claimID].amount = value;
    }

    /**
     * @notice Returns **ETH** to the [`Vault`](../Vault).
     * Can only be called by the current [**governor**](/docs/protocol/governance).
     * @param amount Amount to pull.
     */
    function returnEth(uint256 amount) external override onlyGovernance nonReentrant {
        Address.sendValue(payable(_registry.vault()), amount);
    }

    /**
     * @notice Set the cooldown duration.
     * Can only be called by the current [**governor**](/docs/protocol/governance).
     * @param cooldownPeriod_ The new cooldown duration in seconds.
     */
    function setCooldownPeriod(uint256 cooldownPeriod_) external override onlyGovernance {
        _cooldownPeriod = cooldownPeriod_;
    }

    /***************************************
<<<<<<< HEAD
    ERC721 FUNCTIONS
    ***************************************/

    /**
     * @notice Transfers `tokenID` from `msg.sender` to `to`.
     * @dev This was excluded from the official `ERC721` standard in favor of `transferFrom(address from, address to, uint256 tokenID)`. We elect to include it.
     * @param to The receipient of the token.
     * @param tokenID The token to transfer.
     */
    function transfer(address to, uint256 tokenID) external override {
        super.transferFrom(msg.sender, to, tokenID);
    }

    /**
     * @notice Safely transfers `tokenID` from `msg.sender` to `to`.
     * @dev This was excluded from the official `ERC721` standard in favor of `safeTransferFrom(address from, address to, uint256 tokenID)`. We elect to include it.
     * @param to The receipient of the token.
     * @param tokenID The token to transfer.
     */
    function safeTransfer(address to, uint256 tokenID) external override {
        super.safeTransferFrom(msg.sender, to, tokenID, "");
    }

    /***************************************
=======
>>>>>>> 9baa091f
    FALLBACK FUNCTIONS
    ***************************************/

    /**
     * Receive function. Deposits eth.
     */
    receive() external payable override { }

    /**
     * Fallback function. Deposits eth.
     */
    fallback () external payable override { }
}<|MERGE_RESOLUTION|>--- conflicted
+++ resolved
@@ -216,33 +216,6 @@
     }
 
     /***************************************
-<<<<<<< HEAD
-    ERC721 FUNCTIONS
-    ***************************************/
-
-    /**
-     * @notice Transfers `tokenID` from `msg.sender` to `to`.
-     * @dev This was excluded from the official `ERC721` standard in favor of `transferFrom(address from, address to, uint256 tokenID)`. We elect to include it.
-     * @param to The receipient of the token.
-     * @param tokenID The token to transfer.
-     */
-    function transfer(address to, uint256 tokenID) external override {
-        super.transferFrom(msg.sender, to, tokenID);
-    }
-
-    /**
-     * @notice Safely transfers `tokenID` from `msg.sender` to `to`.
-     * @dev This was excluded from the official `ERC721` standard in favor of `safeTransferFrom(address from, address to, uint256 tokenID)`. We elect to include it.
-     * @param to The receipient of the token.
-     * @param tokenID The token to transfer.
-     */
-    function safeTransfer(address to, uint256 tokenID) external override {
-        super.safeTransferFrom(msg.sender, to, tokenID, "");
-    }
-
-    /***************************************
-=======
->>>>>>> 9baa091f
     FALLBACK FUNCTIONS
     ***************************************/
 
