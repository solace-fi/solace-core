--- conflicted
+++ resolved
@@ -381,32 +381,5 @@
     function setPolicyDescriptor(address policyDescriptor_) external override onlyGovernance {
         _policyDescriptor = policyDescriptor_;
         emit PolicyDescriptorSet(policyDescriptor_);
-<<<<<<< HEAD
-    }
-
-    /***************************************
-    ERC721 FUNCTIONS
-    ***************************************/
-
-    /**
-     * @notice Transfers `tokenID` from `msg.sender` to `to`.
-     * @dev This was excluded from the official `ERC721` standard in favor of `transferFrom(address from, address to, uint256 tokenID)`. We elect to include it.
-     * @param to The receipient of the token.
-     * @param tokenID The token to transfer.
-     */
-    function transfer(address to, uint256 tokenID) public override {
-        super.transferFrom(msg.sender, to, tokenID);
-    }
-
-    /**
-     * @notice Safely transfers `tokenID` from `msg.sender` to `to`.
-     * @dev This was excluded from the official `ERC721` standard in favor of `safeTransferFrom(address from, address to, uint256 tokenID)`. We elect to include it.
-     * @param to The receipient of the token.
-     * @param tokenID The token to transfer.
-     */
-    function safeTransfer(address to, uint256 tokenID) public override {
-        super.safeTransferFrom(msg.sender, to, tokenID, "");
-=======
->>>>>>> 2057bcf5
     }
 }